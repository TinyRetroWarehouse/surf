--- conflicted
+++ resolved
@@ -82,13 +82,10 @@
    signal r   : RegType := REG_INIT_C;
    signal rin : RegType;
 
-<<<<<<< HEAD
    signal cntRstSync     : sl;
    signal rollOverEnSync : slv(WIDTH_G-1 downto 0);
 
-=======
    signal wrEn       : sl;
->>>>>>> 140a5d2d
    signal tReady     : sl;
    signal almostFull : sl;
    signal rdValid    : sl;
@@ -172,7 +169,6 @@
             RST_POLARITY_G  => RST_POLARITY_G,
             RST_ASYNC_G     => RST_ASYNC_G,
             COMMON_CLK_G    => true,  -- status counter bus synchronization done outside
-            -- FIXME clkRst and rollOverEn not properly sync'd
             RELEASE_DELAY_G => RELEASE_DELAY_G,
             IN_POLARITY_G   => IN_POLARITY_C(i),
             OUT_POLARITY_G  => OUT_POLARITY_C(i),
