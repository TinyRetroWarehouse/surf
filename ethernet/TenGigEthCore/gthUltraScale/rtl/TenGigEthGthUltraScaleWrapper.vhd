--- conflicted
+++ resolved
@@ -2,11 +2,7 @@
 -- File       : TenGigEthGthUltraScaleWrapper.vhd
 -- Company    : SLAC National Accelerator Laboratory
 -- Created    : 2015-04-08
-<<<<<<< HEAD
--- Last update: 2018-06-19
-=======
--- Last update: 2018-08-23
->>>>>>> 0fe2c67e
+-- Last update: 2018-09-12
 -------------------------------------------------------------------------------
 -- Description: GTH Ultra Scale Wrapper for 10GBASE-R Ethernet
 -- Note: This module supports up to a MGT QUAD of 10GigE interfaces
@@ -31,15 +27,10 @@
 
 entity TenGigEthGthUltraScaleWrapper is
    generic (
-<<<<<<< HEAD
       TPD_G             : time                 := 1 ns;
       NUM_LANE_G        : natural range 1 to 4 := 1;
-=======
-      TPD_G             : time                             := 1 ns;
-      NUM_LANE_G        : natural range 1 to 4             := 1;
-      PAUSE_EN_G        : boolean                          := true;
-      PAUSE_512BITS_G   : positive                         := 8;
->>>>>>> 0fe2c67e
+      PAUSE_EN_G        : boolean              := true;
+      PAUSE_512BITS_G   : positive             := 8;
       -- QUAD PLL Configurations
       QPLL_REFCLK_SEL_G : slv(2 downto 0)      := "001";
       -- AXI-Lite Configurations
@@ -152,13 +143,6 @@
 
       TenGigEthGthUltraScale_Inst : entity work.TenGigEthGthUltraScale
          generic map (
-<<<<<<< HEAD
-            TPD_G         => TPD_G,
-            -- AXI-Lite Configurations
-            EN_AXI_REG_G  => EN_AXI_REG_G,
-            -- AXI Streaming Configurations
-            AXIS_CONFIG_G => AXIS_CONFIG_G(i))
-=======
             TPD_G           => TPD_G,
             PAUSE_EN_G      => PAUSE_EN_G,
             PAUSE_512BITS_G => PAUSE_512BITS_G,
@@ -166,7 +150,6 @@
             EN_AXI_REG_G    => EN_AXI_REG_G,
             -- AXI Streaming Configurations
             AXIS_CONFIG_G   => AXIS_CONFIG_G(i))
->>>>>>> 0fe2c67e
          port map (
             -- Local Configurations
             localMac           => localMac(i),
