--- conflicted
+++ resolved
@@ -27,19 +27,6 @@
 
 entity GigEthLvdsUltraScaleWrapper is
    generic (
-<<<<<<< HEAD
-      TPD_G             : time                 := 1 ns;
-      NUM_LANE_G        : natural range 1 to 4 := 1;
-      -- Clocking Configurations
-      USE_REFCLK_G      : boolean              := false;  --  FALSE: sgmiiClkP/N,  TRUE: sgmiiRefClk
-      CLKIN_PERIOD_G    : real                 := 1.6;
-      DIVCLK_DIVIDE_G   : positive             := 2;
-      CLKFBOUT_MULT_F_G : real                 := 2.0;
-      -- AXI-Lite Configurations
-      EN_AXI_REG_G      : boolean              := false;
-      -- AXI Streaming Configurations
-      AXIS_CONFIG_G     : AxiStreamConfigArray := (0 => AXI_STREAM_CONFIG_INIT_C)
-=======
       TPD_G             : time                             := 1 ns;
       NUM_LANE_G        : natural range 1 to 4             := 1;
       PAUSE_EN_G        : boolean                          := true;
@@ -52,8 +39,7 @@
       -- AXI-Lite Configurations
       EN_AXI_REG_G      : boolean                          := false;
       -- AXI Streaming Configurations
-      AXIS_CONFIG_G     : AxiStreamConfigArray(3 downto 0) := (others => AXI_STREAM_CONFIG_INIT_C)
->>>>>>> 0fe2c67e
+      AXIS_CONFIG_G     : AxiStreamConfigArray := (0 => AXI_STREAM_CONFIG_INIT_C)
       );
    port (
       -- Local Configurations
@@ -312,13 +298,6 @@
 
       U_GigEthLvdsUltraScale : entity work.GigEthLvdsUltraScale
          generic map (
-<<<<<<< HEAD
-            TPD_G         => TPD_G,
-            -- AXI-Lite Configurations
-            EN_AXI_REG_G  => EN_AXI_REG_G,
-            -- AXI Streaming Configurations
-            AXIS_CONFIG_G => AXIS_CONFIG_G(i)
-=======
             TPD_G           => TPD_G,
             PAUSE_EN_G      => PAUSE_EN_G,
             PAUSE_512BITS_G => PAUSE_512BITS_G,
@@ -326,7 +305,6 @@
             EN_AXI_REG_G    => EN_AXI_REG_G,
             -- AXI Streaming Configurations
             AXIS_CONFIG_G   => AXIS_CONFIG_G(i)
->>>>>>> 0fe2c67e
             )
          port map (
             -- Local Configurations
