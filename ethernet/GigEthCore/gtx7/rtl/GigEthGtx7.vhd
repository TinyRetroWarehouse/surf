-------------------------------------------------------------------------------
-- File       : GigEthGtx7.vhd
-- Company    : SLAC National Accelerator Laboratory
-------------------------------------------------------------------------------
-- Description: 1000BASE-X Ethernet for Gtx7
-------------------------------------------------------------------------------
-- This file is part of 'SLAC Firmware Standard Library'.
-- It is subject to the license terms in the LICENSE.txt file found in the 
-- top-level directory of this distribution and at: 
--    https://confluence.slac.stanford.edu/display/ppareg/LICENSE.html. 
-- No part of 'SLAC Firmware Standard Library', including this file, 
-- may be copied, modified, propagated, or distributed except according to 
-- the terms contained in the LICENSE.txt file.
-------------------------------------------------------------------------------

library ieee;
use ieee.std_logic_1164.all;

use work.StdRtlPkg.all;
use work.AxiStreamPkg.all;
use work.AxiLitePkg.all;
use work.EthMacPkg.all;
use work.GigEthPkg.all;

entity GigEthGtx7 is
   generic (
      TPD_G           : time                := 1 ns;
      PAUSE_EN_G      : boolean             := true;
      PAUSE_512BITS_G : positive            := 8;
      -- AXI-Lite Configurations
      EN_AXI_REG_G    : boolean             := false;
      -- AXI Streaming Configurations
      AXIS_CONFIG_G   : AxiStreamConfigType := AXI_STREAM_CONFIG_INIT_C);
   port (
      -- Local Configurations
      localMac           : in  slv(47 downto 0)       := MAC_ADDR_INIT_C;
      -- Streaming DMA Interface 
      dmaClk             : in  sl;
      dmaRst             : in  sl;
      dmaIbMaster        : out AxiStreamMasterType;
      dmaIbSlave         : in  AxiStreamSlaveType;
      dmaObMaster        : in  AxiStreamMasterType;
      dmaObSlave         : out AxiStreamSlaveType;
      -- Slave AXI-Lite Interface 
      axiLiteClk         : in  sl                     := '0';
      axiLiteRst         : in  sl                     := '0';
      axiLiteReadMaster  : in  AxiLiteReadMasterType  := AXI_LITE_READ_MASTER_INIT_C;
      axiLiteReadSlave   : out AxiLiteReadSlaveType;
      axiLiteWriteMaster : in  AxiLiteWriteMasterType := AXI_LITE_WRITE_MASTER_INIT_C;
      axiLiteWriteSlave  : out AxiLiteWriteSlaveType;
      -- PHY + MAC signals
      sysClk62           : in  sl;
      sysClk125          : in  sl;
      sysRst125          : in  sl;
      extRst             : in  sl;
      phyReady           : out sl;
      sigDet             : in  sl                     := '1';
      -- Switch Polarity of TxN/TxP, RxN/RxP
      gtTxPolarity       : in  sl                     := '0';
      gtRxPolarity       : in  sl                     := '0';
      -- MGT Ports
      gtTxP              : out sl;
      gtTxN              : out sl;
      gtRxP              : in  sl;
      gtRxN              : in  sl);
end GigEthGtx7;

architecture mapping of GigEthGtx7 is

   component GigEthGtx7Core
      port (
         gtrefclk               : in  std_logic;
         gtrefclk_bufg          : in  std_logic;
         txp                    : out std_logic;
         txn                    : out std_logic;
         rxp                    : in  std_logic;
         rxn                    : in  std_logic;
         resetdone              : out std_logic;
         cplllock               : out std_logic;
         mmcm_reset             : out std_logic;
         txoutclk               : out std_logic;
         rxoutclk               : out std_logic;
         userclk                : in  std_logic;
         userclk2               : in  std_logic;
         rxuserclk              : in  std_logic;
         rxuserclk2             : in  std_logic;
         pma_reset              : in  std_logic;
         mmcm_locked            : in  std_logic;
         independent_clock_bufg : in  std_logic;
         gmii_txd               : in  std_logic_vector (7 downto 0);
         gmii_tx_en             : in  std_logic;
         gmii_tx_er             : in  std_logic;
         gmii_rxd               : out std_logic_vector (7 downto 0);
         gmii_rx_dv             : out std_logic;
         gmii_rx_er             : out std_logic;
         gmii_isolate           : out std_logic;
         configuration_vector   : in  std_logic_vector (4 downto 0);
         an_interrupt           : out std_logic;
         an_adv_config_vector   : in  std_logic_vector (15 downto 0);
         an_restart_config      : in  std_logic;
         status_vector          : out std_logic_vector (15 downto 0);
         reset                  : in  std_logic;
         signal_detect          : in  std_logic;
<<<<<<< HEAD
=======
         gt0_rxpolarity_in      : in  std_logic;
         gt0_txpolarity_in      : in  std_logic;
>>>>>>> 7b100e06
         gt0_qplloutclk_in      : in  std_logic;
         gt0_qplloutrefclk_in   : in  std_logic
         );
   end component;

   signal config : GigEthConfigType;
   signal status : GigEthStatusType;

   signal mAxiReadMaster  : AxiLiteReadMasterType;
   signal mAxiReadSlave   : AxiLiteReadSlaveType;
   signal mAxiWriteMaster : AxiLiteWriteMasterType;
   signal mAxiWriteSlave  : AxiLiteWriteSlaveType;

   signal gmiiTxClk : sl;
   signal gmiiTxd   : slv(7 downto 0);
   signal gmiiTxEn  : sl;
   signal gmiiTxEr  : sl;

   signal gmiiRxClk : sl;
   signal gmiiRxd   : slv(7 downto 0);
   signal gmiiRxDv  : sl;
   signal gmiiRxEr  : sl;

   signal areset  : sl;
   signal coreRst : sl;

begin

   ------------------
   -- Synchronization 
   ------------------
   U_AxiLiteAsync : entity work.AxiLiteAsync
      generic map (
         TPD_G => TPD_G)
      port map (
         -- Slave Port
         sAxiClk         => axiLiteClk,
         sAxiClkRst      => axiLiteRst,
         sAxiReadMaster  => axiLiteReadMaster,
         sAxiReadSlave   => axiLiteReadSlave,
         sAxiWriteMaster => axiLiteWriteMaster,
         sAxiWriteSlave  => axiLiteWriteSlave,
         -- Master Port
         mAxiClk         => sysClk125,
         mAxiClkRst      => sysRst125,
         mAxiReadMaster  => mAxiReadMaster,
         mAxiReadSlave   => mAxiReadSlave,
         mAxiWriteMaster => mAxiWriteMaster,
         mAxiWriteSlave  => mAxiWriteSlave);

   areset <= extRst or config.softRst or sysRst125;

   U_PwrUpRst : entity work.PwrUpRst
      generic map (
         TPD_G      => TPD_G,
         DURATION_G => 1000)
      port map (
         clk    => sysClk125,
         arst   => areset,
         rstOut => coreRst);

   --------------------
   -- Ethernet MAC core
   --------------------
   U_MAC : entity work.EthMacTop
      generic map (
         TPD_G           => TPD_G,
         PAUSE_EN_G      => PAUSE_EN_G,
         PAUSE_512BITS_G => PAUSE_512BITS_G,
         PHY_TYPE_G      => "GMII",
         PRIM_CONFIG_G   => AXIS_CONFIG_G)
      port map (
         -- Primary Interface
         primClk         => dmaClk,
         primRst         => dmaRst,
         ibMacPrimMaster => dmaObMaster,
         ibMacPrimSlave  => dmaObSlave,
         obMacPrimMaster => dmaIbMaster,
         obMacPrimSlave  => dmaIbSlave,
         -- Ethernet Interface
         ethClk          => sysClk125,
         ethRst          => sysRst125,
         ethConfig       => config.macConfig,
         ethStatus       => status.macStatus,
         phyReady        => status.phyReady,
         -- GMII PHY Interface
         gmiiRxDv        => gmiiRxDv,
         gmiiRxEr        => gmiiRxEr,
         gmiiRxd         => gmiiRxd,
         gmiiTxEn        => gmiiTxEn,
         gmiiTxEr        => gmiiTxEr,
         gmiiTxd         => gmiiTxd);

   ------------------
   -- 1000BASE-X core
   ------------------
   U_GigEthGtx7Core : GigEthGtx7Core
      port map (
         -- Clocks and Resets
         gtrefclk_bufg          => sysClk125,  -- Used as DRP clock in IP core
         gtrefclk               => sysClk125,  -- Used as CPLL clock reference
         independent_clock_bufg => sysClk125,  -- Used as stable clock reference
         txoutclk               => open,
         rxoutclk               => open,
         userclk                => sysClk62,
         userclk2               => sysClk125,
         rxuserclk              => sysClk62,
         rxuserclk2             => sysClk62,
         reset                  => coreRst,
         pma_reset              => coreRst,
         resetdone              => open,
         mmcm_locked            => '1',
         mmcm_reset             => open,
         cplllock               => open,
         -- PHY Interface
         gmii_txd               => gmiiTxd,
         gmii_tx_en             => gmiiTxEn,
         gmii_tx_er             => gmiiTxEr,
         gmii_rxd               => gmiiRxd,
         gmii_rx_dv             => gmiiRxDv,
         gmii_rx_er             => gmiiRxEr,
         gmii_isolate           => open,
         -- MGT Ports
         txp                    => gtTxP,
         txn                    => gtTxN,
         rxp                    => gtRxP,
         rxn                    => gtRxN,
         -- Quad PLL Interface
         gt0_qplloutclk_in      => '0',        -- QPLL not used
         gt0_qplloutrefclk_in   => '0',        -- QPLL not used
         -- Configuration and Status
         an_restart_config      => '0',
         an_adv_config_vector   => GIG_ETH_AN_ADV_CONFIG_INIT_C,
         an_interrupt           => open,
         configuration_vector   => config.coreConfig,
         status_vector          => status.coreStatus,
         gt0_txpolarity_in      => gtTxPolarity,
         gt0_rxpolarity_in      => gtRxPolarity,
         signal_detect          => sigDet);

   status.phyReady <= status.coreStatus(1);
   phyReady        <= status.phyReady;

   --------------------------------     
   -- Configuration/Status Register   
   --------------------------------     
   U_GigEthReg : entity work.GigEthReg
      generic map (
         TPD_G        => TPD_G,
         EN_AXI_REG_G => EN_AXI_REG_G)
      port map (
         -- Local Configurations
         localMac       => localMac,
         -- Clocks and resets
         clk            => sysClk125,
         rst            => sysRst125,
         -- AXI-Lite Register Interface
         axiReadMaster  => mAxiReadMaster,
         axiReadSlave   => mAxiReadSlave,
         axiWriteMaster => mAxiWriteMaster,
         axiWriteSlave  => mAxiWriteSlave,
         -- Configuration and Status Interface
         config         => config,
         status         => status);

end mapping;<|MERGE_RESOLUTION|>--- conflicted
+++ resolved
@@ -101,11 +101,8 @@
          status_vector          : out std_logic_vector (15 downto 0);
          reset                  : in  std_logic;
          signal_detect          : in  std_logic;
-<<<<<<< HEAD
-=======
          gt0_rxpolarity_in      : in  std_logic;
          gt0_txpolarity_in      : in  std_logic;
->>>>>>> 7b100e06
          gt0_qplloutclk_in      : in  std_logic;
          gt0_qplloutrefclk_in   : in  std_logic
          );
