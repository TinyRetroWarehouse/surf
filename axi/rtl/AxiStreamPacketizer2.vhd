--- conflicted
+++ resolved
@@ -283,12 +283,7 @@
                end if;
 
                -- Frame ID on 63:48?
-<<<<<<< HEAD
                v.packetSeq    := ramPacketSeqOut + 1;
-=======
-               ssiSetUserSof(AXIS_CONFIG_C, v.outputAxisMaster, '1');  -- SOF
-               v.packetNumber := packetNumberOut + 1;
->>>>>>> 01fa7f49
                v.packetActive := '1';
                v.activeTDest  := inputAxisMaster.tDest;
                v.state        := MOVE_S;
