--- conflicted
+++ resolved
@@ -1,22 +1,16 @@
 -------------------------------------------------------------------------------
 -- Company    : SLAC National Accelerator Laboratory
 -- Created    : 2017-04-07
--- Last update: 2018-03-01
-<<<<<<< HEAD
--- Platform   : 
--- Standard   : VHDL'93/02
-=======
->>>>>>> 90a04e0c
 -------------------------------------------------------------------------------
 -- Description: Support Package for Packetizer Version 2
 -------------------------------------------------------------------------------
--- This file is part of 'SLAC Firmware Standard Library'.
--- It is subject to the license terms in the LICENSE.txt file found in the 
--- top-level directory of this distribution and at: 
---    https://confluence.slac.stanford.edu/display/ppareg/LICENSE.html. 
--- No part of 'SLAC Firmware Standard Library', including this file, 
--- may be copied, modified, propagated, or distributed except according to 
--- the terms contained in the LICENSE.txt file.
+-- This file is part of SURF. It is subject to
+-- the license terms in the LICENSE.txt file found in the top-level directory
+-- of this distribution and at:
+--    https://confluence.slac.stanford.edu/display/ppareg/LICENSE.html.
+-- No part of SURF, including this file, may be
+-- copied, modified, propagated, or distributed except according to the terms
+-- contained in the LICENSE.txt file.
 -------------------------------------------------------------------------------
 
 library ieee;
@@ -71,7 +65,6 @@
       packetError => '0');
 
    function makePacketizer2Header (
-<<<<<<< HEAD
       CRC_MODE_C : string;
       valid      : sl               := '0';
       sof        : sl               := '1';
@@ -83,17 +76,6 @@
 
    function makePacketizer2Tail (
       valid : sl               := '0';
-=======
-      CRC_CFG_C : string;
-      sof       : sl               := '1';
-      tuser     : slv(7 downto 0)  := (others => '0');
-      tdest     : slv(7 downto 0)  := (others => '0');
-      tid       : slv(7 downto 0)  := (others => '0');
-      seq       : slv(15 downto 0) := (others => '0'))
-      return AxiStreamMasterType;
-
-   function makePacketizer2Tail (
->>>>>>> 90a04e0c
       eof   : sl               := '1';
       tuser : slv(7 downto 0)  := (others => '0');
       bytes : slv(3 downto 0)  := "1000";  -- Default 8 bytes
@@ -105,7 +87,6 @@
 package body AxiStreamPacketizer2Pkg is
 
    function makePacketizer2Header (
-<<<<<<< HEAD
       CRC_MODE_C : string;
       valid      : sl               := '0';
       sof        : sl               := '1';
@@ -113,14 +94,6 @@
       tdest      : slv(7 downto 0)  := (others => '0');
       tid        : slv(7 downto 0)  := (others => '0');
       seq        : slv(15 downto 0) := (others => '0'))
-=======
-      CRC_CFG_C : string;
-      sof       : sl               := '1';
-      tuser     : slv(7 downto 0)  := (others => '0');
-      tdest     : slv(7 downto 0)  := (others => '0');
-      tid       : slv(7 downto 0)  := (others => '0');
-      seq       : slv(15 downto 0) := (others => '0'))
->>>>>>> 90a04e0c
       return AxiStreamMasterType
    is
       variable ret : AxiStreamMasterType;
@@ -134,10 +107,6 @@
       ret.tData(PACKETIZER2_HDR_TDEST_FIELD_C)    := tdest;
       ret.tData(PACKETIZER2_HDR_TID_FIELD_C)      := tid;
       ret.tData(PACKETIZER2_HDR_SEQ_FIELD_C)      := seq;
-<<<<<<< HEAD
-=======
-      ret.tValid                                  := '1';
->>>>>>> 90a04e0c
       axiStreamSetUserBit(PACKETIZER2_AXIS_CFG_C, ret, SSI_SOF_C, '1', 0);
       return ret;
    end function makePacketizer2Header;
