-------------------------------------------------------------------------------
-- File       : AxiLitePkg.vhd
-- Company    : SLAC National Accelerator Laboratory
-------------------------------------------------------------------------------
-- Description: AXI-Lite Package File
-------------------------------------------------------------------------------
-- This file is part of 'SLAC Firmware Standard Library'.
-- It is subject to the license terms in the LICENSE.txt file found in the 
-- top-level directory of this distribution and at: 
--    https://confluence.slac.stanford.edu/display/ppareg/LICENSE.html. 
-- No part of 'SLAC Firmware Standard Library', including this file, 
-- may be copied, modified, propagated, or distributed except according to 
-- the terms contained in the LICENSE.txt file.
-------------------------------------------------------------------------------

library ieee;
use ieee.std_logic_1164.all;
use ieee.NUMERIC_STD.all;
use work.StdRtlPkg.all;
use work.TextUtilPkg.all;

package AxiLitePkg is

   -------------------------------------------------------------------------------------------------
   -- AXI bus response codes
   -------------------------------------------------------------------------------------------------
   constant AXI_RESP_OK_C : slv(1 downto 0) := "00";  -- Access ok

   constant AXI_RESP_EXOKAY_C : slv(1 downto 0) := "01";  -- Exclusive access ok
   -- Note: There are no "exclusive access" in AXI-Lite.  This is just a placeholder constant.

   constant AXI_RESP_SLVERR_C : slv(1 downto 0) := "10";  -- Slave Error
   -- Note: A SLVERR response is returned to the master if the AXI peripheral interface receives any 
   --       of the following unsupported accesses:
   --
   --          1) Any accesses with AWSIZE information other than 32-bit receives a SLVERR response.
   --          2) Any accesses with AWLEN information other than zero receives a SLVERR response.
   --          3) Any access that is unaligned, for example, where AWADDRP[1:0] is not equal to 2'b00, 
   --             returns a SLVERR response where a read access returns all zeros and a write access 
   --             does not modify the address location.
   --          4) Any write access that attempts to make use of the WSTRB lines, 
   --             for example where any bits of WSTRB[3:0] are 0, returns a SLVERR response 
   --             and does not modify the address location.   

   constant AXI_RESP_DECERR_C : slv(1 downto 0) := "11";  -- Decode Error
   -- Note: Any transaction that does not decode to a legal master interface destination, 
   --       or programmers view register, receives a DECERR response. For an AHB master, 
   --       the AXI DECERR is mapped back to an AHB ERROR.

   --------------------------------------------------------
   -- AXI bus, read master signal record
   --------------------------------------------------------

   -- Base Record
   type AxiLiteReadMasterType is record
      -- Read Address channel
      araddr  : slv(31 downto 0);
      arprot  : slv(2 downto 0);
      arvalid : sl;
      -- Read data channel
      rready  : sl;
   end record;

   -- Initialization constants
   constant AXI_LITE_READ_MASTER_INIT_C : AxiLiteReadMasterType := (
      araddr  => (others => '0'),
      arprot  => (others => '0'),
      arvalid => '0',
      rready  => '1'
      );

   -- Array
   type AxiLiteReadMasterArray is array (natural range<>) of AxiLiteReadMasterType;


   --------------------------------------------------------
   -- AXI bus, read slave signal record
   --------------------------------------------------------

   -- Base Record
   type AxiLiteReadSlaveType is record
      -- Read Address channel
      arready : sl;
      -- Read data channel
      rdata   : slv(31 downto 0);
      rresp   : slv(1 downto 0);
      rvalid  : sl;
   end record;

   -- Initialization constants
   constant AXI_LITE_READ_SLAVE_INIT_C : AxiLiteReadSlaveType := (
      arready => '0',
      rdata   => (others => '0'),
      rresp   => (others => '0'),
      rvalid  => '0'
      );

   function axiLiteReadSlaveEmptyInit (
      rresp : slv(1 downto 0)  := AXI_RESP_OK_C;
      rdata : slv(31 downto 0) := (others => '0'))
      return AxiLiteReadSlaveType;

   constant AXI_LITE_READ_SLAVE_EMPTY_OK_C     : AxiLiteReadSlaveType := axiLiteReadSlaveEmptyInit(rresp => AXI_RESP_OK_C);
   constant AXI_LITE_READ_SLAVE_EMPTY_SLVERR_C : AxiLiteReadSlaveType := axiLiteReadSlaveEmptyInit(rresp => AXI_RESP_SLVERR_C);
   constant AXI_LITE_READ_SLAVE_EMPTY_DECERR_C : AxiLiteReadSlaveType := axiLiteReadSlaveEmptyInit(rresp => AXI_RESP_DECERR_C);

   -- Array
   type AxiLiteReadSlaveArray is array (natural range<>) of AxiLiteReadSlaveType;


   --------------------------------------------------------
   -- AXI bus, write master signal record
   --------------------------------------------------------

   -- Base Record
   type AxiLiteWriteMasterType is record
      -- Write address channel
      awaddr  : slv(31 downto 0);
      awprot  : slv(2 downto 0);
      awvalid : sl;
      -- Write data channel
      wdata   : slv(31 downto 0);
      wstrb   : slv(3 downto 0);
      wvalid  : sl;
      -- Write ack channel
      bready  : sl;
   end record;

   -- Initialization constants
   constant AXI_LITE_WRITE_MASTER_INIT_C : AxiLiteWriteMasterType := (
      awaddr  => (others => '0'),
      awprot  => (others => '0'),
      awvalid => '0',
      wdata   => (others => '0'),
      wstrb   => (others => '1'),
      wvalid  => '0',
      bready  => '1'
      );

   -- Array
   type AxiLiteWriteMasterArray is array (natural range<>) of AxiLiteWriteMasterType;


   --------------------------------------------------------
   -- AXI bus, write slave signal record
   --------------------------------------------------------

   -- Base Record
   type AxiLiteWriteSlaveType is record
      -- Write address channel
      awready : sl;
      -- Write data channel
      wready  : sl;
      -- Write ack channel
      bresp   : slv(1 downto 0);
      bvalid  : sl;

   end record;

   -- Initialization constants
   constant AXI_LITE_WRITE_SLAVE_INIT_C : AxiLiteWriteSlaveType := (
      awready => '0',
      wready  => '0',
      bresp   => (others => '0'),
      bvalid  => '0'
      );

   function axiLiteWriteSlaveEmptyInit (
      bresp : slv(1 downto 0) := AXI_RESP_OK_C)
      return AxiLiteWriteSlaveType;

   constant AXI_LITE_WRITE_SLAVE_EMPTY_OK_C     : AxiLiteWriteSlaveType := axiLiteWriteSlaveEmptyInit(bresp => AXI_RESP_OK_C);
   constant AXI_LITE_WRITE_SLAVE_EMPTY_SLVERR_C : AxiLiteWriteSlaveType := axiLiteWriteSlaveEmptyInit(bresp => AXI_RESP_SLVERR_C);
   constant AXI_LITE_WRITE_SLAVE_EMPTY_DECERR_C : AxiLiteWriteSlaveType := axiLiteWriteSlaveEmptyInit(bresp => AXI_RESP_DECERR_C);


   -- Array
   type AxiLiteWriteSlaveArray is array (natural range<>) of AxiLiteWriteSlaveType;

   type AxiLiteStatusType is record
      writeEnable : sl;
      readEnable  : sl;
   end record AxiLiteStatusType;

   constant AXI_LITE_STATUS_INIT_C : AxiLiteStatusType := (
      writeEnable => '0',
      readEnable  => '0');

   --------------------------------------------------------
   -- AXI bus, read/write endpoint record, RTH 1/27/2016
   --------------------------------------------------------
   type AxiLiteEndpointType is record
      axiReadMaster  : AxiLiteReadMasterType;
      axiReadSlave   : AxiLiteReadSlaveType;
      axiWriteMaster : AxiLiteWriteMasterType;
      axiWriteSlave  : AxiLiteWriteSlaveType;
      axiStatus      : AxiLiteStatusType;
   end record AxiLiteEndpointType;

   constant AXI_LITE_ENDPOINT_INIT_C : AxiLiteEndpointType := (
      axiReadMaster  => AXI_LITE_READ_MASTER_INIT_C,
      axiReadSlave   => AXI_LITE_READ_SLAVE_INIT_C,
      axiWriteMaster => AXI_LITE_WRITE_MASTER_INIT_C,
      axiWriteSlave  => AXI_LITE_WRITE_SLAVE_INIT_C,
      axiStatus      => AXI_LITE_STATUS_INIT_C);

   -------------------------------------------------------------------------------------------------
   -- Crossbar Config Generic Types
   -------------------------------------------------------------------------------------------------
   type AxiLiteCrossbarMasterConfigType is record
      baseAddr     : slv(31 downto 0);
      addrBits     : natural;
      connectivity : slv(15 downto 0);
   end record;

   type AxiLiteCrossbarMasterConfigArray is array (natural range <>) of AxiLiteCrossbarMasterConfigType;

   constant AXIL_XBAR_CFG_DEFAULT_C : AxiLiteCrossbarMasterConfigArray(0 to 3) := (
      0                  => (baseAddr => X"00000000",
            addrBits     => 16,
            connectivity => X"FFFF"),
      1                  => (baseAddr => X"00010000",
            addrBits     => 16,
            connectivity => X"FFFF"),
      2                  => (baseAddr => X"00020000",
            addrBits     => 16,
            connectivity => X"FFFF"),
      3                  => (baseAddr => X"00030000",
            addrBits     => 16,
            connectivity => X"FFFF"));

   -------------------------------------------------------------------------------------------------
   -- Initilize masters with uppder address bits already set to configuration base address
   -------------------------------------------------------------------------------------------------
   function axiWriteMasterInit (constant config : AxiLiteCrossbarMasterConfigArray) return AxiLiteWriteMasterArray;
   function axiWriteMasterInit (constant config : AxiLiteCrossbarMasterConfigType) return AxiLiteWriteMasterType;
   function axiReadMasterInit (constant config  : AxiLiteCrossbarMasterConfigArray) return AxiLiteReadMasterArray;
   function axiReadMasterInit (constant config  : AxiLiteCrossbarMasterConfigType) return AxiLiteReadMasterType;


   -------------------------------------------------------------------------------------------------
   -- Slave AXI Processing procedures
   -------------------------------------------------------------------------------------------------

   procedure axiSlaveWaitWriteTxn (
      signal axiWriteMaster  : in    AxiLiteWriteMasterType;
      variable axiWriteSlave : inout AxiLiteWriteSlaveType;
      variable writeEnable   : inout sl);

   procedure axiSlaveWaitReadTxn (
      signal axiReadMaster  : in    AxiLiteReadMasterType;
      variable axiReadSlave : inout AxiLiteReadSlaveType;
      variable readEnable   : inout sl);

   procedure axiSlaveWaitTxn (
      signal axiWriteMaster  : in    AxiLiteWriteMasterType;
      signal axiReadMaster   : in    AxiLiteReadMasterType;
      variable axiWriteSlave : inout AxiLiteWriteSlaveType;
      variable axiReadSlave  : inout AxiLiteReadSlaveType;
      variable axiStatus     : inout AxiLiteStatusType);

   procedure axiSlaveWriteResponse (
      variable axiWriteSlave : inout AxiLiteWriteSlaveType;
      axiResp                : in    slv(1 downto 0) := AXI_RESP_OK_C);

   procedure axiSlaveReadResponse (
      variable axiReadSlave : inout AxiLiteReadSlaveType;
      axiResp               : in    slv(1 downto 0) := AXI_RESP_OK_C);

   -------------------------------------------------------------------------------------------------
   -- Address decode procedures
   -------------------------------------------------------------------------------------------------
   procedure axiSlaveRegister (
      signal axiWriteMaster  : in    AxiLiteWriteMasterType;
      signal axiReadMaster   : in    AxiLiteReadMasterType;
      variable axiWriteSlave : inout AxiLiteWriteSlaveType;
      variable axiReadSlave  : inout AxiLiteReadSlaveType;
      variable axiStatus     : in    AxiLiteStatusType;
      addr                   : in    slv;
      offset                 : in    integer;
      reg                    : inout slv;
      constAssign            : in    boolean := false;
      constVal               : in    slv     := "0");      

   procedure axiSlaveRegister (
      signal axiReadMaster  : in    AxiLiteReadMasterType;
      variable axiReadSlave : inout AxiLiteReadSlaveType;
      variable axiStatus    : in    AxiLiteStatusType;
      addr                  : in    slv;
      offset                : in    integer;
      reg                   : in    slv);

   procedure axiSlaveRegister (
      signal axiWriteMaster  : in    AxiLiteWriteMasterType;
      signal axiReadMaster   : in    AxiLiteReadMasterType;
      variable axiWriteSlave : inout AxiLiteWriteSlaveType;
      variable axiReadSlave  : inout AxiLiteReadSlaveType;
      variable axiStatus     : in    AxiLiteStatusType;
      addr                   : in    slv;
      offset                 : in    integer;
      reg                    : inout sl;
      constAssign            : in    boolean := false;
      constVal               : in    sl      := '0');

   procedure axiSlaveRegister (
      signal axiReadMaster  : in    AxiLiteReadMasterType;
      variable axiReadSlave : inout AxiLiteReadSlaveType;
      variable axiStatus    : in    AxiLiteStatusType;
      addr                  : in    slv;
      offset                : in    integer;
      reg                   : in    sl);

   procedure axiSlaveDefault (
      signal axiWriteMaster  : in    AxiLiteWriteMasterType;
      signal axiReadMaster   : in    AxiLiteReadMasterType;
      variable axiWriteSlave : inout AxiLiteWriteSlaveType;
      variable axiReadSlave  : inout AxiLiteReadSlaveType;
      variable axiStatus     : in    AxiLiteStatusType;
      axiResp                : in    slv(1 downto 0) := AXI_RESP_OK_C;
      extTxn                 : in    sl              := '0');


   -------------------------------------------------------------------------------------------------
   -- Simplified Address decode procedures, RTH 1/27/2016
   -------------------------------------------------------------------------------------------------
   procedure axiSlaveWaitTxn (
      variable ep            : inout AxiLiteEndpointType;
      signal axiWriteMaster  : in    AxiLiteWriteMasterType;
      signal axiReadMaster   : in    AxiLiteReadMasterType;
      variable axiWriteSlave : in    AxiLiteWriteSlaveType;
      variable axiReadSlave  : in    AxiLiteReadSlaveType);

   procedure axiSlaveRegisterLegacy (
      variable ep : inout AxiLiteEndpointType;
      addr        : in    slv;
      offset      : in    integer;
      reg         : inout slv;
      constVal    : in    slv := "X");
      
   procedure axiSlaveRegister (
      variable ep : inout AxiLiteEndpointType;
      addr        : in    slv;
      offset      : in    integer;
      reg         : inout slv;
      constVal    : in    slv := "X");      

   procedure axiSlaveRegisterR (
      variable ep : inout AxiLiteEndpointType;
      addr        : in    slv;
      offset      : in    integer;
      reg         : in    slv);

   procedure axiSlaveRegister (
      variable ep : inout AxiLiteEndpointType;
      addr        : in    slv;
      offset      : in    integer;
      reg         : inout sl;
      constVal    : in    sl := 'X');

   procedure axiSlaveRegisterR (
      variable ep : inout AxiLiteEndpointType;
      addr        : in    slv;
      offset      : in    integer;
      reg         : in    sl);

   procedure axiSlaveRegister (
      variable ep : inout AxiLiteEndpointType;
      addr        : in    slv;
      regs        : inout slv32Array);

   procedure axiSlaveRegisterR (
      variable ep : inout AxiLiteEndpointType;
      addr        : in    slv;
      regs        : in    slv32Array);

   procedure axiWrDetect (
      variable ep : inout AxiLiteEndpointType;
      addr        : in    slv;
      reg         : inout sl);

   procedure axiSlaveDefault (
      variable ep            : inout AxiLiteEndpointType;
      variable axiWriteSlave : inout AxiLiteWriteSlaveType;
      variable axiReadSlave  : inout AxiLiteReadSlaveType;
      axiResp                : in    slv(1 downto 0) := AXI_RESP_OK_C;
      extTxn                 : in    sl              := '0');


   -------------------------------------------------------------------------------------------------
   -- Slave AXI Processing functions
   -------------------------------------------------------------------------------------------------

   -- Generate evenly distributed address map
   function genAxiLiteConfig (num      : positive;
                              base     : slv(31 downto 0);
                              baseBot  : integer range 1 to 32;
                              addrBits : integer range 0 to 31)
      return AxiLiteCrossbarMasterConfigArray;


   -------------------------------------------------------------------------------------------------
   -- Simulation procedures
   -------------------------------------------------------------------------------------------------
   procedure axiLiteBusSimWrite (
      signal axilClk         : in  sl;
      signal axilWriteMaster : out AxiLiteWriteMasterType;
      signal axilWriteSlave  : in  AxiLiteWriteSlaveType;
      addr                   : in  slv(31 downto 0);
      data                   : in  slv;
      debug                  : in  boolean := false);

   procedure axiLiteBusSimRead (
      signal axilClk        : in  sl;
      signal axilReadMaster : out AxiLiteReadMasterType;
      signal axilReadSlave  : in  AxiLiteReadSlaveType;
      addr                  : in  slv(31 downto 0);
      data                  : out slv;
      debug                 : in  boolean := false);

   function ite(i : boolean; t : AxiLiteReadMasterType; e : AxiLiteReadMasterType) return AxiLiteReadMasterType;
   function ite(i : boolean; t : AxiLiteReadSlaveType; e : AxiLiteReadSlaveType) return AxiLiteReadSlaveType;
   function ite(i : boolean; t : AxiLiteWriteMasterType; e : AxiLiteWriteMasterType) return AxiLiteWriteMasterType;
   function ite(i : boolean; t : AxiLiteWriteSlaveType; e : AxiLiteWriteSlaveType) return AxiLiteWriteSlaveType;

end AxiLitePkg;

package body AxiLitePkg is

   function axiLiteReadSlaveEmptyInit (
      rresp : slv(1 downto 0)  := AXI_RESP_OK_C;
      rdata : slv(31 downto 0) := (others => '0'))
      return AxiLiteReadSlaveType is
   begin
      return (arready => '1',
              rdata   => rdata,
              rresp   => rresp,
              rvalid  => '1');
   end function axiLiteReadSlaveEmptyInit;

   function axiLiteWriteSlaveEmptyInit (
      bresp : slv(1 downto 0) := AXI_RESP_OK_C)
      return AxiLiteWriteSlaveType is
   begin
      return (awready => '1',
              wready  => '1',
              bresp   => bresp,
              bvalid  => '1');
   end function axiLiteWriteSlaveEmptyInit;

   function axiReadMasterInit (constant config : AxiLiteCrossbarMasterConfigType) return AxiLiteReadMasterType is
      variable ret : AxiLiteReadMasterType;
   begin
      ret        := AXI_LITE_READ_MASTER_INIT_C;
      ret.araddr := config.baseAddr;
      return ret;
   end function axiReadMasterInit;

   function axiReadMasterInit (constant config : AxiLiteCrossbarMasterConfigArray) return AxiLiteReadMasterArray is
      variable ret : AxiLiteReadMasterArray(config'range);
   begin
      for i in config'range loop
         ret(i) := axiReadMasterInit(config(i));
      end loop;
      return ret;
   end function axiReadMasterInit;

   function axiWriteMasterInit (constant config : AxiLiteCrossbarMasterConfigType) return AxiLiteWriteMasterType is
      variable ret : AxiLiteWriteMasterType;
   begin
      ret        := AXI_LITE_WRITE_MASTER_INIT_C;
      ret.awaddr := config.baseAddr;
      return ret;
   end function axiWriteMasterInit;

   function axiWriteMasterInit (constant config : AxiLiteCrossbarMasterConfigArray) return AxiLiteWriteMasterArray is
      variable ret : AxiLiteWriteMasterArray(config'range);
   begin
      for i in config'range loop
         ret(i) := axiWriteMasterInit(config(i));
      end loop;
      return ret;
   end function axiWriteMasterInit;

   procedure axiSlaveWaitWriteTxn (
      signal axiWriteMaster  : in    AxiLiteWriteMasterType;
      variable axiWriteSlave : inout AxiLiteWriteSlaveType;
      variable writeEnable   : inout sl) is
   begin
      ----------------------------------------------------------------------------------------------
      -- AXI Write Logic
      ----------------------------------------------------------------------------------------------
      writeEnable := '0';

      axiWriteSlave.awready := '0';
      axiWriteSlave.wready  := '0';

      -- Incomming Write txn and last txn has concluded
      if (axiWriteMaster.awvalid = '1' and axiWriteMaster.wvalid = '1' and axiWriteSlave.bvalid = '0') then
         writeEnable := '1';
      end if;

      -- Reset resp valid
      if (axiWriteMaster.bready = '1') then
         axiWriteSlave.bvalid := '0';
      end if;
   end procedure;

   procedure axiSlaveWaitReadTxn (
      signal axiReadMaster  : in    AxiLiteReadMasterType;
      variable axiReadSlave : inout AxiLiteReadSlaveType;
      variable readEnable   : inout sl) is
   begin
      ----------------------------------------------------------------------------------------------
      -- AXI Read Logic
      ----------------------------------------------------------------------------------------------
      readEnable := '0';

      axiReadSlave.arready := '0';

      -- Incomming read txn and last txn has concluded
      if (axiReadMaster.arvalid = '1' and axiReadSlave.rvalid = '0') then
         readEnable := '1';
      end if;

      -- Reset rvalid upon rready
      if (axiReadMaster.rready = '1') then
         axiReadSlave.rvalid := '0';
         axiReadSlave.rdata  := (others => '0');
      end if;
   end procedure axiSlaveWaitReadTxn;

   procedure axiSlaveWaitTxn (
      signal axiWriteMaster  : in    AxiLiteWriteMasterType;
      signal axiReadMaster   : in    AxiLiteReadMasterType;
      variable axiWriteSlave : inout AxiLiteWriteSlaveType;
      variable axiReadSlave  : inout AxiLiteReadSlaveType;
      variable axiStatus     : inout AxiLiteStatusType) is
   begin
      axiSlaveWaitWriteTxn(axiWriteMaster, axiWriteSlave, axiStatus.writeEnable);
      axiSlaveWaitReadTxn(axiReadMaster, axiReadSlave, axiStatus.readEnable);
   end procedure;

   procedure axiSlaveWriteResponse (
      variable axiWriteSlave : inout AxiLiteWriteSlaveType;
      axiResp                : in    slv(1 downto 0) := AXI_RESP_OK_C) is
   begin
      axiWriteSlave.awready := '1';
      axiWriteSlave.wready  := '1';
      axiWriteSlave.bvalid  := '1';
      axiWriteSlave.bresp   := axiResp;
   end procedure;

   procedure axiSlaveReadResponse (
      variable axiReadSlave : inout AxiLiteReadSlaveType;
      axiResp               : in    slv(1 downto 0) := AXI_RESP_OK_C) is
   begin
      axiReadSlave.arready := '1';      -- not sure this is necessary
      axiReadSlave.rvalid  := '1';
      axiReadSlave.rresp   := axiResp;
   end procedure;

   -------------------------------------------------------------------------------------------------
   -- Procedures for simplified address decoding
   -------------------------------------------------------------------------------------------------
   procedure axiSlaveRegister (
      signal axiWriteMaster  : in    AxiLiteWriteMasterType;
      signal axiReadMaster   : in    AxiLiteReadMasterType;
      variable axiWriteSlave : inout AxiLiteWriteSlaveType;
      variable axiReadSlave  : inout AxiLiteReadSlaveType;
      variable axiStatus     : in    AxiLiteStatusType;
      addr                   : in    slv;
      offset                 : in    integer;
      reg                    : inout slv;
      constAssign            : in    boolean := false;
      constVal               : in    slv     := "0") is
   begin
      -- Read must come first so as not to overwrite the variable if read and write happen at once
      if (axiStatus.readEnable = '1') then
         if (std_match(axiReadMaster.araddr(addr'length-1 downto 0), addr)) then
            axiReadSlave.rdata(offset+reg'length-1 downto offset) := reg;
            axiSlaveReadResponse(axiReadSlave);
         end if;
      end if;

      if (axiStatus.writeEnable = '1') then
         if (std_match(axiWriteMaster.awaddr(addr'length-1 downto 0), addr)) then
            if (constAssign) then
               reg := constVal;
            else
               reg := axiWriteMaster.wdata(offset+reg'length-1 downto offset);
            end if;
            axiSlaveWriteResponse(axiWriteSlave);
         end if;
      end if;

   end procedure;

   procedure axiSlaveRegister (
      signal axiReadMaster  : in    AxiLiteReadMasterType;
      variable axiReadSlave : inout AxiLiteReadSlaveType;
      variable axiStatus    : in    AxiLiteStatusType;
      addr                  : in    slv;
      offset                : in    integer;
      reg                   : in    slv) is
   begin
      if (axiStatus.readEnable = '1') then
         if (std_match(axiReadMaster.araddr(addr'length-1 downto 0), addr)) then
            axiReadSlave.rdata(offset+reg'length-1 downto offset) := reg;
            axiSlaveReadResponse(axiReadSlave);
         end if;
      end if;
   end procedure;

   procedure axiSlaveRegister (
      signal axiWriteMaster  : in    AxiLiteWriteMasterType;
      signal axiReadMaster   : in    AxiLiteReadMasterType;
      variable axiWriteSlave : inout AxiLiteWriteSlaveType;
      variable axiReadSlave  : inout AxiLiteReadSlaveType;
      variable axiStatus     : in    AxiLiteStatusType;
      addr                   : in    slv;
      offset                 : in    integer;
      reg                    : inout sl;
      constAssign            : in    boolean := false;
      constVal               : in    sl      := '0')
   is
      variable tmpReg : slv(0 downto 0);
      variable tmpVal : slv(0 downto 0);
   begin
      tmpReg(0) := reg;
      tmpVal(0) := constVal;
      axiSlaveRegister(axiWriteMaster, axiReadMaster, axiWriteSlave, axiReadSlave, axiStatus, addr, offset, tmpReg, constAssign, tmpVal);
      reg       := tmpReg(0);
   end procedure;

   procedure axiSlaveRegister (
      signal axiReadMaster  : in    AxiLiteReadMasterType;
      variable axiReadSlave : inout AxiLiteReadSlaveType;
      variable axiStatus    : in    AxiLiteStatusType;
      addr                  : in    slv;
      offset                : in    integer;
      reg                   : in    sl)
   is
      variable tmp : slv(0 downto 0);
   begin
      tmp(0) := reg;
      axiSlaveRegister(axiReadMaster, axiReadSlave, axiStatus, addr, offset, tmp);
   end procedure;

   procedure axiSlaveDefault (
      signal axiWriteMaster  : in    AxiLiteWriteMasterType;
      signal axiReadMaster   : in    AxiLiteReadMasterType;
      variable axiWriteSlave : inout AxiLiteWriteSlaveType;
      variable axiReadSlave  : inout AxiLiteReadSlaveType;
      variable axiStatus     : in    AxiLiteStatusType;
      axiResp                : in    slv(1 downto 0) := AXI_RESP_OK_C;
      extTxn                 : in    sl              := '0') is
   begin
      if (axiStatus.writeEnable = '1' and axiWriteSlave.awready = '0' and extTxn = '0') then
         axiSlaveWriteResponse(axiWriteSlave, axiResp);
      end if;

      if (axiStatus.readEnable = '1' and axiReadSlave.arready = '0' and extTxn = '0') then
         axiSlaveReadResponse(axiReadSlave, axiResp);
      end if;
   end procedure;

   -------------------------------------------------------------------------------------------------
   -- Simplified Address decode procedures, RTH 1/27/2016
   -------------------------------------------------------------------------------------------------
   procedure axiSlaveWaitTxn (
      variable ep            : inout AxiLiteEndpointType;
      signal axiWriteMaster  : in    AxiLiteWriteMasterType;
      signal axiReadMaster   : in    AxiLiteReadMasterType;
      variable axiWriteSlave : in    AxiLiteWriteSlaveType;
      variable axiReadSlave  : in    AxiLiteReadSlaveType) is
   begin
      ep := AXI_LITE_ENDPOINT_INIT_C;

      ep.axiWriteMaster := axiWriteMaster;
      ep.axiReadMaster  := axiReadMaster;
      ep.axiWriteSlave  := axiWriteSlave;
      ep.axiReadSlave   := axiReadSlave;

      axiSlaveWaitTxn(axiWriteMaster, axiReadMaster,
                      ep.axiWriteSlave, ep.axiReadSlave,
                      ep.axiStatus);
   end procedure;

   procedure axiSlaveRegisterLegacy (
      variable ep : inout AxiLiteEndpointType;
      addr        : in    slv;
      offset      : in    integer;
      reg         : inout slv;
      constVal    : in    slv := "X")
   is
      -- Need to remap addr range to be (length-1 downto 0)
      constant ADDR_LEN_C   : integer                    := addr'length;
      constant ADDR_C       : slv(ADDR_LEN_C-1 downto 0) := addr;
      -- Offset as measured from addr[1:0]="00"
      constant ABS_OFFSET_C : integer                    := offset + (to_integer(unsigned(ADDR_C(1 downto 0)))*8);
      -- Normalized address and offset (for when addr[1:0]!=00)
      constant NORMAL_ADDR_C : slv(ADDR_LEN_C-1 downto 0) := ite(ABS_OFFSET_C /= 0,
                                                                 slv((unsigned(slv(ADDR_C))) + ((ABS_OFFSET_C/32)*4)),
                                                                 ADDR_C);
      constant NORMAL_OFFSET_C : integer := ABS_OFFSET_C mod 32;
      -- Most significant register bit before wrapping to the next word address
      constant REG_HIGH_BIT_C  : integer := minimum(31-NORMAL_OFFSET_C+reg'low, reg'high);
      -- Most significant data bus bit to be used in this recursion (max out at 31)
      constant BUS_HIGH_BIT_C  : integer := minimum(NORMAL_OFFSET_C+reg'length-1, 31);

      variable strobeMask : slv(3 downto 0) := (others => '-');
   begin

      for i in BUS_HIGH_BIT_C downto NORMAL_OFFSET_C loop
         strobeMask(i/8) := '1';
      end loop;

      -- Read must come first so as not to overwrite the variable if read and write happen at once
      if (ep.axiStatus.readEnable = '1') then
         if (std_match(ep.axiReadMaster.araddr(ADDR_LEN_C-1 downto 2), NORMAL_ADDR_C(ADDR_LEN_C-1 downto 2))) then
            ep.axiReadSlave.rdata(BUS_HIGH_BIT_C downto NORMAL_OFFSET_C) := reg(REG_HIGH_BIT_C downto reg'low);
            axiSlaveReadResponse(ep.axiReadSlave);
         end if;
      end if;

      if (ep.axiStatus.writeEnable = '1') then
         if (std_match(ep.axiWriteMaster.awaddr(ADDR_LEN_C-1 downto 2), NORMAL_ADDR_C(ADDR_LEN_C-1 downto 2)) and
             std_match(ep.axiWriteMaster.wstrb, strobeMask)) then
            if (constVal /= "X") then
               reg(REG_HIGH_BIT_C downto reg'low) := constVal;
            else
               reg(REG_HIGH_BIT_C downto reg'low) := ep.axiWriteMaster.wdata(BUS_HIGH_BIT_C downto NORMAL_OFFSET_C);
            end if;
            axiSlaveWriteResponse(ep.axiWriteSlave);
         end if;
      end if;
      
   end procedure;

   procedure axiSlaveRegister (
      variable ep : inout AxiLiteEndpointType;
      addr        : in    slv;
      offset      : in    integer;
      reg         : inout slv;
      constVal    : in    slv := "X")
   is
      variable highbit : integer;
   begin

      for i in ((reg'length-1)/32) downto 0 loop
         if i = ((reg'length-1)/32) then
            highbit := ((reg'length-1) mod 32) + (32*i) + reg'low;
         else
            highbit := 31 + (32*i) + reg'low;
         end if;
         axiSlaveRegisterLegacy(ep, slv(unsigned(addr)+(4*i)), offset, reg(highbit downto (32*i)+reg'low), constVal);
      end loop;

   end procedure;

   procedure axiSlaveRegisterR (
      variable ep : inout AxiLiteEndpointType;
      addr        : in    slv;
      offset      : in    integer;
      reg         : in    slv);
   is
      variable regTmp : slv(reg'length-1 downto 0);
   begin
      regTmp := reg;
      if (ep.axiStatus.readEnable = '1') then
         axiSlaveRegister(ep, addr, offset, regTmp, "X");
      end if;
   end procedure;

   procedure axiSlaveRegister (
      variable ep : inout AxiLiteEndpointType;
      addr        : in    slv;
      offset      : in    integer;
      reg         : inout sl;
      constVal    : in    sl := 'X')
   is
      variable tmpReg : slv(0 downto 0);
      variable tmpVal : slv(0 downto 0);
   begin
      tmpReg(0) := reg;
      tmpVal(0) := constVal;
      axiSlaveRegister(ep, addr, offset, tmpReg, tmpVal);
      reg       := tmpReg(0);
   end procedure;

   procedure axiSlaveRegisterR (
      variable ep : inout AxiLiteEndpointType;
      addr        : in    slv;
      offset      : in    integer;
      reg         : in    sl);
   is
      variable tmp : slv(0 downto 0);
   begin
      tmp(0) := reg;
      axiSlaveRegisterR(ep, addr, offset, tmp);
   end procedure;

   procedure axiSlaveRegister (
      variable ep : inout AxiLiteEndpointType;
      addr        : in    slv;
      regs        : inout slv32Array)
   is
   begin
      for i in regs'range loop
         axiSlaveRegister(ep, slv(unsigned(addr) + to_unsigned(i*4, addr'length)), 0, regs(i));
      end loop;

   end procedure;

   procedure axiSlaveRegisterR (
      variable ep : inout AxiLiteEndpointType;
      addr        : in    slv;
      regs        : in    slv32Array)
   is
   begin
<<<<<<< HEAD
      -- Select regs word based on araddr
      tmp := regs(to_integer(unsigned(ep.axiReadMaster.araddr(ADDR_BITS_C+2-1 downto 2))));

      addrLocal                           := addr;
      addrLocal(ADDR_BITS_C+2-1 downto 2) := (others => '-');
      addrLocal(1 downto 0)               := "00";
--      print("MULTI! - Addr: " & hstr(addrLocal));
      if (ep.axiStatus.readEnable = '1') then
         axiSlaveRegister(ep, addrLocal, 0, tmp);
      end if;
=======
      for i in regs'range loop
         axiSlaveRegisterR(ep, slv(unsigned(addr) + to_unsigned(i*4, addr'length)), 0, regs(i));
      end loop;

>>>>>>> 65959d37
   end procedure;

   procedure axiWrDetect (
      variable ep : inout AxiLiteEndpointType;
      addr        : in    slv;
      reg         : inout sl)
   is
      -- Need to remap addr range to be (length-1 downto 0)
      constant ADDR_LEN_C : integer                    := addr'length;
      constant ADDR_C     : slv(ADDR_LEN_C-1 downto 0) := addr;
   begin
      if (ep.axiStatus.writeEnable = '1') then
         if std_match(ep.axiWriteMaster.awaddr(ADDR_LEN_C-1 downto 2), ADDR_C(ADDR_LEN_C-1 downto 2)) then
            reg := '1';
            axiSlaveWriteResponse(ep.axiWriteSlave);
         end if;
      end if;
   end procedure;

   procedure axiSlaveDefault (
      variable ep            : inout AxiLiteEndpointType;
      variable axiWriteSlave : inout AxiLiteWriteSlaveType;
      variable axiReadSlave  : inout AxiLiteReadSlaveType;
      axiResp                : in    slv(1 downto 0) := AXI_RESP_OK_C;
      extTxn                 : in    sl              := '0') is
   begin
      if (ep.axiStatus.writeEnable = '1' and ep.axiWriteSlave.awready = '0' and extTxn = '0') then
         axiSlaveWriteResponse(ep.axiWriteSlave, axiResp);
      end if;

      if (ep.axiStatus.readEnable = '1' and ep.axiReadSlave.arready = '0' and extTxn = '0') then
         axiSlaveReadResponse(ep.axiReadSlave, axiResp);
      end if;
      axiWriteSlave := ep.axiWriteSlave;
      axiReadSlave  := ep.axiReadSlave;
   end procedure;


   -------------------------------------------------------------------------------------------------
   -- Slave AXI Processing functions
   -------------------------------------------------------------------------------------------------

   -- Generate evenly distributed address map
   function genAxiLiteConfig (num      : positive;
                              base     : slv(31 downto 0);
                              baseBot  : integer range 1 to 32;
                              addrBits : integer range 0 to 31)
      return AxiLiteCrossbarMasterConfigArray is
      variable retConf : AxiLiteCrossbarMasterConfigArray(num-1 downto 0);
      variable addr    : slv(31 downto 0);
   begin

      -------------------------------------------------------------------------------------------
      -- Note: These asserts only work in synthesis (not simulation)
      -- https://forums.xilinx.com/t5/Synthesis/VHDL-assert-statement-within-function/td-p/413463
      -------------------------------------------------------------------------------------------

      -- Compare the baseBot to addrBits
      assert (baseBot > addrBits)
         report "AxiLitePkg.genAxiLiteConfig(): (baseBot > addrBits) condition not meet"
         & lf & "num      = " & integer'image(num)
         & lf & "base     = 0x" & hstr(base)
         & lf & "baseBot  = " & integer'image(baseBot)
         & lf & "addrBits = " & integer'image(addrBits)
         severity error;

      -- Check that there is enough bits for the number of buses
      assert (2**(baseBot-addrBits) >= num)
         report "AxiLitePkg.genAxiLiteConfig(): (2**(baseBot-addrBits) >= num) condition not meet"
         & lf & "num      = " & integer'image(num)
         & lf & "base     = 0x" & hstr(base)
         & lf & "baseBot  = " & integer'image(baseBot)
         & lf & "addrBits = " & integer'image(addrBits)
         severity error;

      -------------------------------------------------------------------------------------------
      -- Init
      -------------------------------------------------------------------------------------------
      addr                     := base;
      addr(baseBot-1 downto 0) := (others => '0');

      -------------------------------------------------------------------------------------------
      -- Generate records
      -------------------------------------------------------------------------------------------
      for i in 0 to num-1 loop
         addr(baseBot-1 downto addrBits) := toSlv(i, baseBot-addrBits);
         retConf(i).baseAddr             := addr;
         retConf(i).addrBits             := addrBits;
         retConf(i).connectivity         := x"FFFF";
      end loop;

      return retConf;
   end function;


   -------------------------------------------------------------------------------------------------
   -- Simulation procedures
   -------------------------------------------------------------------------------------------------

   procedure axiLiteBusSimWrite (
      signal axilClk         : in  sl;
      signal axilWriteMaster : out AxiLiteWriteMasterType;
      signal axilWriteSlave  : in  AxiLiteWriteSlaveType;
      addr                   : in  slv(31 downto 0);
      data                   : in  slv;
      debug                  : in  boolean := false)
   is
      variable dataTmp : slv(31 downto 0);
      variable addrTmp : slv(31 downto 0);
   begin
      dataTmp := resize(data, 32);

      wait until axilClk = '1';
      axilWriteMaster.awaddr  <= addr;
      axilWriteMaster.wdata   <= dataTmp;
      axilWriteMaster.awprot  <= (others => '0');
      axilWriteMaster.wstrb   <= (others => '1');
      axilWriteMaster.awvalid <= '1';
      axilWriteMaster.wvalid  <= '1';
      axilWriteMaster.bready  <= '1';


      wait until axilClk = '1';
      -- Wait for a response
      while (axilWriteSlave.bvalid = '0') loop
         -- Clear control signals when acked
         if axilWriteSlave.awready = '1' then
            axilWriteMaster.awvalid <= '0';
         end if;
         if axilWriteSlave.wready = '1' then
            axilWriteMaster.wvalid <= '0';
         end if;

         wait until axilClk = '1';
      end loop;

      -- Clear control signals if bvalid and ready arrive at the same time
      if axilWriteSlave.awready = '1' then
         axilWriteMaster.awvalid <= '0';
      end if;
      if axilWriteSlave.wready = '1' then
         axilWriteMaster.wvalid <= '0';
      end if;

      -- Done. Check for errors
      axilWriteMaster.bready <= '0';

      print(debug, "AxiLitePkg::axiLiteBusSimWrite(addr:" & hstr(addr) & ", data: " & hstr(dataTmp) & ")");
      if (axilWriteSlave.bresp = AXI_RESP_SLVERR_C) then
         report "AxiLitePkg::axiLiteBusSimWrite( addr:" & hstr(addr) & "): - BRESP = SLAVE_ERROR" severity warning;
      elsif (axilWriteSlave.bresp = AXI_RESP_DECERR_C) then
         report "AxiLitePkg::axiLiteBusSimWrite( addr:" & hstr(addr) & "): BRESP = DECODE_ERROR" severity warning;
      end if;


      -- If data size is greater than 32, make a recursive call to write the next word
      if (data'length > 32) then
         addrTmp := slv(unsigned(addr) + 4);
         axiLiteBusSimWrite(axilClk, axilWriteMaster, axilWriteSlave, addrTmp, data(data'high downto 32), debug);
      end if;

   end procedure axiLiteBusSimWrite;


   procedure axiLiteBusSimRead (
      signal axilClk        : in  sl;
      signal axilReadMaster : out AxiLiteReadMasterType;
      signal axilReadSlave  : in  AxiLiteReadSlaveType;
      addr                  : in  slv(31 downto 0);
      data                  : out slv;
      debug                 : in  boolean := false)
   is
      variable dataTmp : slv(31 downto 0);
      variable addrTmp : slv(31 downto 0);
   begin
      -- Put the write req on the bus
      wait until axilClk = '1';
      axilReadMaster.araddr  <= addr;
      axilReadMaster.arprot  <= (others => '0');
      axilReadMaster.arvalid <= '1';
      axilReadMaster.rready  <= '1';

      wait until axilClk = '1';
      -- Wait for a response
      while (axilReadSlave.rvalid = '0') loop
         -- Clear control signals when acked
         if axilReadSlave.arready = '1' then
            axilReadMaster.arvalid <= '0';
         end if;

         wait until axilClk = '1';
      end loop;

      -- Clear control signals when acked
      if axilReadSlave.arready = '1' then
         axilReadMaster.arvalid <= '0';
      end if;

      -- Done. Check for errors
      if (axilReadSlave.rresp = AXI_RESP_SLVERR_C) then
         report "AxiLitePkg::axiLiteBusSimRead( addr:" & hstr(addr) & "): RRESP = SLAVE_ERROR" severity warning;
      elsif (axilReadSlave.rresp = AXI_RESP_DECERR_C) then
         report "AxiLitePkg::axiLiteBusSimRead( addr:" & hstr(addr) & "): RRESP = DECODE_ERROR" severity warning;
      else
         dataTmp := axilReadSlave.rdata;
         print(debug, "AxiLitePkg::axiLiteBusSimRead( addr:" & hstr(addr) & ", data: " & hstr(axilReadSlave.rdata) & ")");
      end if;
      axilReadMaster.rready <= '0';

      if (data'length > 32) then
         addrTmp                           := slv(unsigned(addr) + 4);
         data(data'low+31 downto data'low) := dataTmp;
         axiLiteBusSimRead(axilClk, axilReadMaster, axilReadSlave, addrTmp, data(data'high downto 32), debug);
      else
         data := resize(dataTmp, data'length);
      end if;


   end procedure axiLiteBusSimRead;

   function ite (i : boolean; t : AxiLiteReadMasterType; e : AxiLiteReadMasterType) return AxiLiteReadMasterType is
   begin
      if (i) then return t; else return e; end if;
   end function ite;

   function ite (i : boolean; t : AxiLiteReadSlaveType; e : AxiLiteReadSlaveType) return AxiLiteReadSlaveType is
   begin
      if (i) then return t; else return e; end if;
   end function ite;

   function ite (i : boolean; t : AxiLiteWriteMasterType; e : AxiLiteWriteMasterType) return AxiLiteWriteMasterType is
   begin
      if (i) then return t; else return e; end if;
   end function ite;

   function ite (i : boolean; t : AxiLiteWriteSlaveType; e : AxiLiteWriteSlaveType) return AxiLiteWriteSlaveType is
   begin
      if (i) then return t; else return e; end if;
   end function ite;


end package body AxiLitePkg;
<|MERGE_RESOLUTION|>--- conflicted
+++ resolved
@@ -280,7 +280,7 @@
       offset                 : in    integer;
       reg                    : inout slv;
       constAssign            : in    boolean := false;
-      constVal               : in    slv     := "0");      
+      constVal               : in    slv     := "0");
 
    procedure axiSlaveRegister (
       signal axiReadMaster  : in    AxiLiteReadMasterType;
@@ -342,7 +342,7 @@
       addr        : in    slv;
       offset      : in    integer;
       reg         : inout slv;
-      constVal    : in    slv := "X");      
+      constVal    : in    slv := "X");
 
    procedure axiSlaveRegisterR (
       variable ep : inout AxiLiteEndpointType;
@@ -762,7 +762,7 @@
       variable ep : inout AxiLiteEndpointType;
       addr        : in    slv;
       offset      : in    integer;
-      reg         : in    slv);
+      reg         : in    slv)
    is
       variable regTmp : slv(reg'length-1 downto 0);
    begin
@@ -792,7 +792,7 @@
       variable ep : inout AxiLiteEndpointType;
       addr        : in    slv;
       offset      : in    integer;
-      reg         : in    sl);
+      reg         : in    sl)
    is
       variable tmp : slv(0 downto 0);
    begin
@@ -818,23 +818,10 @@
       regs        : in    slv32Array)
    is
    begin
-<<<<<<< HEAD
-      -- Select regs word based on araddr
-      tmp := regs(to_integer(unsigned(ep.axiReadMaster.araddr(ADDR_BITS_C+2-1 downto 2))));
-
-      addrLocal                           := addr;
-      addrLocal(ADDR_BITS_C+2-1 downto 2) := (others => '-');
-      addrLocal(1 downto 0)               := "00";
---      print("MULTI! - Addr: " & hstr(addrLocal));
-      if (ep.axiStatus.readEnable = '1') then
-         axiSlaveRegister(ep, addrLocal, 0, tmp);
-      end if;
-=======
       for i in regs'range loop
          axiSlaveRegisterR(ep, slv(unsigned(addr) + to_unsigned(i*4, addr'length)), 0, regs(i));
       end loop;
 
->>>>>>> 65959d37
    end procedure;
 
    procedure axiWrDetect (
