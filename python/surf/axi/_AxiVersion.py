#!/usr/bin/env python
#-----------------------------------------------------------------------------
# Title      : PyRogue AXI-Lite Version Module
#-----------------------------------------------------------------------------
# File       : AxiVersion.py
# Created    : 2017-04-12
#-----------------------------------------------------------------------------
# Description:
# PyRogue AXI-Lite Version Module
#-----------------------------------------------------------------------------
# This file is part of the rogue software platform. It is subject to
# the license terms in the LICENSE.txt file found in the top-level directory
# of this distribution and at:
#    https://confluence.slac.stanford.edu/display/ppareg/LICENSE.html.
# No part of the rogue software platform, including this file, may be
# copied, modified, propagated, or distributed except according to the terms
# contained in the LICENSE.txt file.
#-----------------------------------------------------------------------------

# Comment added by rherbst for demonstration purposes.
import datetime
<<<<<<< HEAD
=======
import parse
>>>>>>> 389c980e
import pyrogue as pr

# Another comment added by rherbst for demonstration
# Yet Another comment added by rherbst for demonstration

class AxiVersion(pr.Device):

    # Last comment added by rherbst for demonstration.
    def __init__(
            self,       
            name             = 'AxiVersion',
            description      = 'AXI-Lite Version Module',
            numUserConstants = 0,
            **kwargs):
        
        super().__init__(
            name        = name,
            description = description,
            **kwargs)

        ##############################
        # Variables
        ##############################

        self.add(pr.RemoteVariable(
            name         = 'FpgaVersion',
            description  = 'FPGA Firmware Version Number',
            offset       = 0x00,
            bitSize      = 32,
            bitOffset    = 0x00,
            base         = pr.UInt,
            mode         = 'RO',
            disp         = '{:#08x}',
        ))

        self.add(pr.RemoteVariable(   
            name         = 'ScratchPad',
            description  = 'Register to test reads and writes',
            offset       = 0x04,
            bitSize      = 32,
            bitOffset    = 0x00,
            base         = pr.UInt,
            mode         = 'RW',
            disp         = '{:#08x}'            
        ))

        self.add(pr.RemoteVariable(   
            name         = 'UpTimeCnt',
            description  = 'Number of seconds since last reset',
            hidden       = True,
            offset       = 0x08,
            bitSize      = 32,
            bitOffset    = 0x00,
            base         = pr.UInt,
            mode         = 'RO',
            disp         = '{:d}',
            units        = 'seconds',
            pollInterval = 1
        ))

        self.add(pr.LinkVariable(
            name = 'UpTime',
            dependencies = [self.UpTimeCnt],
            linkedGet = lambda: str(datetime.timedelta(seconds=self.UpTimeCnt.value()))
        ))

        self.add(pr.RemoteVariable(   
            name         = 'FpgaReloadHalt',
            description  = 'Used to halt automatic reloads via AxiVersion',
            offset       = 0x100,
            bitSize      = 1,
            bitOffset    = 0x00,
            base         = pr.UInt,
            mode         = 'RW',
        ))

        
        self.add(pr.RemoteCommand(   
            name         = 'FpgaReload',
            description  = 'Optional Reload the FPGA from the attached PROM',
            offset       = 0x104,
            bitSize      = 1,
            bitOffset    = 0x00,
            base         = pr.UInt,
            function     = lambda cmd: cmd.post(1)
        ))

        self.add(pr.RemoteVariable(   
            name         = 'FpgaReloadAddress',
            description  = 'Reload start address',
            offset       = 0x108,
            bitSize      = 32,
            bitOffset    = 0x00,
            base         = pr.UInt,
            mode         = 'RW',
        ))

        @self.command(hidden=True)
        def FpgaReloadAtAddress(arg):
            self.FpgaReloadAddress.set(arg)
            self.FpgaReload()

        self.add(pr.RemoteVariable(   
            name         = 'UserReset',
            description  = 'Optional User Reset',
            offset       = 0x10C,
            bitSize      = 1,
            bitOffset    = 0x00,
            base         = pr.UInt,
            mode         = 'RW',
        ))

        self.add(pr.RemoteVariable(   
            name         = 'FdSerial',
            description  = 'Board ID value read from DS2411 chip',
            offset       = 0x300,
            bitSize      = 64,
            bitOffset    = 0x00,
            base         = pr.UInt,
            mode         = 'RO',
        ))

        self.addRemoteVariables(   
            name         = 'UserConstants',
            description  = 'Optional user input values',
            offset       = 0x400,
            bitSize      = 32,
            bitOffset    = 0x00,
            base         = pr.UInt,
            mode         = 'RO',
            number       = numUserConstants,
            stride       = 4,
            hidden       = True,
        )


        self.add(pr.RemoteVariable(   
            name         = 'DeviceId',
            description  = 'Device Identification  (configued by generic)',
            offset       = 0x500,
            bitSize      = 32,
            bitOffset    = 0x00,
            base         = pr.UInt,
            mode         = 'RO',
        ))

        self.add(pr.RemoteVariable(   
            name         = 'GitHash',
            description  = 'GIT SHA-1 Hash',
            offset       = 0x600,
            bitSize      = 160,
            bitOffset    = 0x00,
            base         = pr.UInt,
            mode         = 'RO',
            hidden       = 'True',
        ))

        self.add(pr.LinkVariable(
            name = 'GitHashShort',
            dependencies = [self.GitHash],
            disp = '{:07x}',
            linkedGet = lambda: self.GitHash.value() >> 132
        ))


        self.add(pr.RemoteVariable(   
            name         = 'DeviceDna',
            description  = 'Xilinx Device DNA value burned into FPGA',
            offset       = 0x700,
            bitSize      = 128,
            bitOffset    = 0x00,
            base         = pr.UInt,
            mode         = 'RO',
        ))

        self.add(pr.RemoteVariable(   
            name         = 'BuildStamp',
            description  = 'Firmware Build String',
            offset       = 0x800,
            bitSize      = 8*256,
            bitOffset    = 0x00,
            base         = pr.String,
            mode         = 'RO',
<<<<<<< HEAD
=======
            hidden       = True,
>>>>>>> 389c980e
        ))

        
        def parseBuildStamp(var, value, disp):
            p = parse.parse("{ImageName}: {BuildEnv}, {BuildServer}, Built {BuildDate} by {Builder}", value.strip())
            if p is not None:
                for k,v in p.named.items():
                    self.node(k).set(v)
        
        self.add(pr.LocalVariable(
            name = 'ImageName',
            mode = 'RO',
            value = ''))
 
        self.add(pr.LocalVariable(
            name = 'BuildEnv',
            mode = 'RO',
            value = ''))

        self.add(pr.LocalVariable(
            name = 'BuildServer',
            mode = 'RO',
            value = ''))
       
        self.add(pr.LocalVariable(
            name = 'BuildDate',
            mode = 'RO',
            value = ''))
       
        self.add(pr.LocalVariable(
            name = 'Builder',
            mode = 'RO',
            value = ''))

        self.BuildStamp.addListener(parseBuildStamp)        
       

    def hardReset(self):
        print('AxiVersion hard reset called')

    def softReset(self):
        print('AxiVersion soft reset called')

    def countReset(self):
        print('AxiVersion count reset called')<|MERGE_RESOLUTION|>--- conflicted
+++ resolved
@@ -19,10 +19,7 @@
 
 # Comment added by rherbst for demonstration purposes.
 import datetime
-<<<<<<< HEAD
-=======
 import parse
->>>>>>> 389c980e
 import pyrogue as pr
 
 # Another comment added by rherbst for demonstration
@@ -206,10 +203,7 @@
             bitOffset    = 0x00,
             base         = pr.String,
             mode         = 'RO',
-<<<<<<< HEAD
-=======
             hidden       = True,
->>>>>>> 389c980e
         ))
 
         
