--- conflicted
+++ resolved
@@ -137,13 +137,8 @@
     def hardReset(self):
         self.CntRst()
 
-<<<<<<< HEAD
     def initialize(self):
-        self.CntRst.set(0x1)
-=======
-    def softReset(self):
         self.CntRst()
->>>>>>> cdaf57c4
 
     def countReset(self):
         self.CntRst()