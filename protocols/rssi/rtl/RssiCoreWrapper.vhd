--- conflicted
+++ resolved
@@ -2,11 +2,7 @@
 -- File       : RssiCoreWrapper.vhd
 -- Company    : SLAC National Accelerator Laboratory
 -- Created    : 2016-02-25
-<<<<<<< HEAD
--- Last update: 2018-01-08
-=======
 -- Last update: 2018-01-31
->>>>>>> 2abb8524
 -------------------------------------------------------------------------------
 -- Description: Wrapper for RSSI + AXIS packetizer 
 -------------------------------------------------------------------------------
@@ -30,19 +26,6 @@
 
 entity RssiCoreWrapper is
    generic (
-<<<<<<< HEAD
-      TPD_G               : time                := 1 ns;
-      CLK_FREQUENCY_G     : real                := 100.0E+6;  -- In units of Hz
-      TIMEOUT_UNIT_G      : real                := 1.0E-6;    -- In units of seconds
-      SERVER_G            : boolean             := true;  -- Module is server or client 
-      RETRANSMIT_ENABLE_G : boolean             := true;  -- Enable/Disable retransmissions in tx module
-      WINDOW_ADDR_SIZE_G  : positive            := 3;  -- 2^WINDOW_ADDR_SIZE_G  = Max number of segments in buffer
-      SEGMENT_ADDR_SIZE_G : positive            := 7;  -- 2^SEGMENT_ADDR_SIZE_G = Number of 64 bit wide data words
-      BYPASS_CHUNKER_G    : boolean             := false;     -- Bypass the AXIS chunker layer
-      PIPE_STAGES_G       : natural             := 0;
-      APP_STREAMS_G       : positive            := 1;
-      APP_STREAM_ROUTES_G : Slv8Array           := (0 => "--------");
-=======
       TPD_G               : time                 := 1 ns;
       CLK_FREQUENCY_G     : real                 := 100.0E+6;  -- In units of Hz
       TIMEOUT_UNIT_G      : real                 := 1.0E-6;  -- In units of seconds
@@ -55,8 +38,6 @@
       APP_STREAMS_G       : positive             := 1;
       APP_STREAM_ROUTES_G : Slv8Array            := (0 => "--------");
       APP_ILEAVE_EN_G     : boolean              := false;
-      AXI_ERROR_RESP_G    : slv(1 downto 0)      := AXI_RESP_DECERR_C;
->>>>>>> 2abb8524
       -- AXIS Configurations
       APP_AXIS_CONFIG_G   : AxiStreamConfigArray := (0 => ssiAxiStreamConfig(8, TKEEP_NORMAL_C));
       TSP_AXIS_CONFIG_G   : AxiStreamConfigType  := ssiAxiStreamConfig(16, TKEEP_NORMAL_C);
