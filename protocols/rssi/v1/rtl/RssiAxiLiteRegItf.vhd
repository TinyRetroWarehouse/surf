-------------------------------------------------------------------------------
-- Title      : RSSI Protocol: https://confluence.slac.stanford.edu/x/1IyfD
-------------------------------------------------------------------------------
-- File       : RssiAxiLiteRegItf.vhd
-- Company    : SLAC National Accelerator Laboratory
-------------------------------------------------------------------------------
-- Description:  Register decoding for RSSI core
--               0x00 (RW)- Control register [4:0]:
--                   bit 0: Open connection request (Default '0')
--                   bit 1: Close connection request (Default '0')
--                   bit 2: Mode (Default '0'):
--                            - '0': Use internal parameters from generics  
--                            - '1': Use parameters from Axil 
--                   bit 3: Header checksum enable (Default '1')
--                   bit 4: Inject fault to the next packet header checksum (Default '0')
--                            Acts on rising edge - injects exactly one fault in next segment (ACK, NULL, or DATA)
--               0x01 (RW)- Initial sequence number [7:0] (Default x"80")
--               0x02 (RW)- Version register [3:0](Default x"1")
--               0x03 (RW)- Maximum out standing segments [7:0](Default "008"):
--                            Defines the max number of segments in the RSSI receiver buffer
--               0x04 (RW)- Maximum segment size [15:0](Default x"0400")
--                            Defines the size of segment buffer! Number of bytes!
--               0x05 (RW)- Retransmission timeout [15:0](Default 50)
--                            Unit depends on TIMEOUT_UNIT_G
--               0x06 (RW)- Cumulative acknowledgment timeout [15:0](Default 50)
--                            Unit depends on TIMEOUT_UNIT_G
--               0x07 (RW)- Null segment timeout [15:0](Default 50)
--                            Unit depends on TIMEOUT_UNIT_G
--                            Server: Close connection if Null segment missed!
--                            Client: Transmit Null segment when nullSegTout/2 reached!
--               0x08 (RW)- Maximum number of retransmissions [7:0](Default x"02")
--                            How many times segments are retransmitted before the connection gets broken.
--               0x09 (RW)- Maximum cumulative acknowledgments [7:0](Default x"03")
--                            When more than maxCumAck are received and not acknowledged the 
--                            ACK packet will be sent to acknowledge the received packets. Even though the 
--                            cumulative acknowledgment timeout has not been reached yet!
--               0x0A (RW)- Max out of sequence segments (EACK) [7:0](Default x"03")
--                            Currently not used TBD
--               0x0B (RW)- Connection ID [31:0](Default x"12345678")
--                            Every connection should have unique connection ID.
--               Statuses
--               0x10 (R)- Status register [5:0]:
--                   bit(0) : Connection Active          
--                   bit(1) : Maximum retransmissions exceeded retransMax
--                   bit(2) : Null timeout reached (server) r.nullTout
--                   bit(3) : Error in acknowledgment mechanism   
--                   bit(4) : SSI Frame length too long
--                   bit(5) : Connection to peer timed out
--                   bit(6) : Parameters from peer rejected (Client) or new proposed(Server) 
--                0x11 (R)- Number of valid segments [31:0]:
--                   The value rests to 0 when new connection open is requested.
--                0x12 (R)- Number of dropped segments [31:0]:
--                   The value rests to 0 when new connection open is requested.
--                0x13 (R)- Counts all retransmission requests within the active connection [31:0]:
--                   The value rests to 0 when new connection open is requested.
--                0x14 (R)- Counts all reconnections from reset [31:0]:
--                   The value rests to 0 when module is reset.
------------------------------------------------------------------------------
-- This file is part of 'SLAC Firmware Standard Library'.
-- It is subject to the license terms in the LICENSE.txt file found in the 
-- top-level directory of this distribution and at: 
--    https://confluence.slac.stanford.edu/display/ppareg/LICENSE.html. 
-- No part of 'SLAC Firmware Standard Library', including this file, 
-- may be copied, modified, propagated, or distributed except according to 
-- the terms contained in the LICENSE.txt file.
-------------------------------------------------------------------------------

library ieee;
use ieee.std_logic_1164.all;
use ieee.std_logic_unsigned.all;
use ieee.std_logic_arith.all;


library surf;
use surf.StdRtlPkg.all;
use surf.AxiLitePkg.all;
use surf.RssiPkg.all;

entity RssiAxiLiteRegItf is
   generic (
      -- General Configurations
      TPD_G                 : time     := 1 ns;
      COMMON_CLK_G          : boolean  := false;  -- true if axiClk_i = devClk_i
      SEGMENT_ADDR_SIZE_G   : positive := 7;  -- 2^SEGMENT_ADDR_SIZE_G = Number of 64 bit wide data words
      -- Defaults form generics
      TIMEOUT_UNIT_G        : real     := 1.0E-6;
      INIT_SEQ_N_G          : natural  := 16#80#;
      CONN_ID_G             : positive := 16#12345678#;
      VERSION_G             : positive := 1;
      HEADER_CHKSUM_EN_G    : boolean  := true;
      MAX_NUM_OUTS_SEG_G    : positive := 8;  --   <=(2**WINDOW_ADDR_SIZE_G)
      MAX_SEG_SIZE_G        : positive := 1024;   -- Number of bytes
      RETRANS_TOUT_G        : positive := 50;  -- unit depends on TIMEOUT_UNIT_G  
      ACK_TOUT_G            : positive := 25;  -- unit depends on TIMEOUT_UNIT_G  
      NULL_TOUT_G           : positive := 200;  -- unit depends on TIMEOUT_UNIT_G  
      MAX_RETRANS_CNT_G     : positive := 2;
      MAX_CUM_ACK_CNT_G     : positive := 3;
      MAX_OUT_OF_SEQUENCE_G : natural  := 3);

   port (
      -- AXI Clk
      axiClk_i : in sl;
      axiRst_i : in sl;

      -- Axi-Lite Register Interface (locClk domain)
      axilReadMaster  : in  AxiLiteReadMasterType  := AXI_LITE_READ_MASTER_INIT_C;
      axilReadSlave   : out AxiLiteReadSlaveType;
      axilWriteMaster : in  AxiLiteWriteMasterType := AXI_LITE_WRITE_MASTER_INIT_C;
      axilWriteSlave  : out AxiLiteWriteSlaveType;

      -- Rssi Clk
      devClk_i : in sl;
      devRst_i : in sl;

      -- Registers
      -- Control (RW)   
      openRq_o      : out sl;
      closeRq_o     : out sl;
      mode_o        : out sl;
      injectFault_o : out sl;

      initSeqN_o     : out slv(7 downto 0);
      appRssiParam_o : out RssiParamType;
      negRssiParam_i : in  RssiParamType;

      -- Status (RO)
      frameRate_i : in Slv32Array(1 downto 0);
      bandwidth_i : in Slv64Array(1 downto 0);
      status_i    : in slv(6 downto 0);
      dropCnt_i   : in slv(31 downto 0);
      validCnt_i  : in slv(31 downto 0);
      resendCnt_i : in slv(31 downto 0);
      reconCnt_i  : in slv(31 downto 0)
      );
end RssiAxiLiteRegItf;

architecture rtl of RssiAxiLiteRegItf is

   type RegType is record
      -- Control (RW)
      control : slv(4 downto 0);

      -- Parameters (RW)  
      initSeqN     : slv(7 downto 0);
      appRssiParam : RssiParamType;

      -- AXI lite
      axilReadSlave  : AxiLiteReadSlaveType;
      axilWriteSlave : AxiLiteWriteSlaveType;
   --
   end record;

   constant REG_INIT_C : RegType := (
      -- Control (RW)
      control => "01000",

      -- Parameters (RW)  
      initSeqN        => toSlv(INIT_SEQ_N_G, 8),
      appRssiParam    => (
         version      => toSlv(VERSION_G, 4),
         chksumEn     => "1",
         timeoutUnit  => toSlv(integer(0.0 - (ieee.math_real.log(TIMEOUT_UNIT_G)/ieee.math_real.log(10.0))), 8),
         maxOutsSeg   => toSlv(MAX_NUM_OUTS_SEG_G, 8),
         maxSegSize   => toSlv(MAX_SEG_SIZE_G, 16),
         retransTout  => toSlv(RETRANS_TOUT_G, 16),
         cumulAckTout => toSlv(ACK_TOUT_G, 16),
         nullSegTout  => toSlv(NULL_TOUT_G, 16),
         maxRetrans   => toSlv(MAX_RETRANS_CNT_G, 8),
         maxCumAck    => toSlv(MAX_CUM_ACK_CNT_G, 8),
         maxOutofseq  => toSlv(MAX_OUT_OF_SEQUENCE_G, 8),
         connectionId => toSlv(CONN_ID_G, 32)),

      -- AXI lite      
      axilReadSlave  => AXI_LITE_READ_SLAVE_INIT_C,
      axilWriteSlave => AXI_LITE_WRITE_SLAVE_INIT_C);

   signal r   : RegType := REG_INIT_C;
   signal rin : RegType;

   -- Integer address
   signal s_RdAddr : natural := 0;
   signal s_WrAddr : natural := 0;

   -- Synced status signals
   signal s_status    : slv(status_i'range);
   signal s_dropCnt   : slv(31 downto 0);
   signal s_validCnt  : slv(31 downto 0);
   signal s_reconCnt  : slv(31 downto 0);
   signal s_resendCnt : slv(31 downto 0);

   signal dummyBit     : sl;
   signal negRssiParam : RssiParamType;

begin

   -- Convert address to integer (lower two bits of address are always '0')
   s_RdAddr <= conv_integer(axilReadMaster.araddr(9 downto 2));
   s_WrAddr <= conv_integer(axilWriteMaster.awaddr(9 downto 2));

   comb : process (axiRst_i, axilReadMaster, axilWriteMaster, bandwidth_i,
                   frameRate_i, negRssiParam, r, s_RdAddr, s_WrAddr, s_dropCnt,
                   s_reconCnt, s_resendCnt, s_status, s_validCnt) is
      variable v             : RegType;
      variable axilStatus    : AxiLiteStatusType;
      variable axilWriteResp : slv(1 downto 0);
      variable axilReadResp  : slv(1 downto 0);
   begin
<<<<<<< HEAD
    -- Latch the current value
    v := r;

    ----------------------------------------------------------------------------------------------
    -- Axi-Lite interface
    ----------------------------------------------------------------------------------------------
    axiSlaveWaitTxn(axilWriteMaster, axilReadMaster, v.axilWriteSlave, v.axilReadSlave, axilStatus);

    if (axilStatus.writeEnable = '1') then
      axilWriteResp := ite(axilWriteMaster.awaddr(1 downto 0) = "00", AXI_RESP_OK_C, AXI_RESP_DECERR_C);
      case (s_WrAddr) is
        when 16#00# =>                  -- ADDR (0)
          v.control     := axilWriteMaster.wdata(4 downto 0);
        when 16#01# =>                  -- ADDR (4)
          v.initSeqN    := axilWriteMaster.wdata(7 downto 0);
        when 16#02# =>                  -- ADDR (8)
          v.version     := axilWriteMaster.wdata(3 downto 0);
        when 16#03# =>                  -- ADDR (12)
          v.maxOutsSeg  := axilWriteMaster.wdata(7 downto 0);
        when 16#04# =>                  -- ADDR (16)
          v.maxSegSize  := axilWriteMaster.wdata(15 downto 0);
          if (unsigned(v.maxSegSize) < 8) then
             v.maxSegSize := toSlv( 8, v.maxSegSize'length);
          elsif (unsigned(v.maxSegSize) > (2**SEGMENT_ADDR_SIZE_G)*8 ) then
             v.maxSegSize := toSlv( (2**SEGMENT_ADDR_SIZE_G)*8, v.maxSegSize'length );
          end if;
        when 16#05# =>                  
          v.retransTout := axilWriteMaster.wdata(15 downto 0);
        when 16#06# =>                  
          v.cumulAckTout:= axilWriteMaster.wdata(15 downto 0);
        when 16#07# =>                  
          v.nullSegTout := axilWriteMaster.wdata(15 downto 0);
        when 16#08# =>                  
          v.maxRetrans  := axilWriteMaster.wdata(7 downto 0);
        when 16#09# =>                  
          v.maxCumAck   := axilWriteMaster.wdata(7 downto 0);
        when 16#0A# =>                  
          v.maxOutofseq := axilWriteMaster.wdata(7 downto 0);
        when 16#0B# =>                  
          v.connectionId:= axilWriteMaster.wdata(31 downto 0);
        when others =>
          axilWriteResp := AXI_RESP_DECERR_C;
      end case;
      axiSlaveWriteResponse(v.axilWriteSlave);
    end if;

    if (axilStatus.readEnable = '1') then
      axilReadResp          := ite(axilReadMaster.araddr(1 downto 0) = "00", AXI_RESP_OK_C, AXI_RESP_DECERR_C);
      v.axilReadSlave.rdata := (others => '0');
      case (s_RdAddr) is
        when 16#00# =>                  -- ADDR (0)
          v.axilReadSlave.rdata(4 downto 0) := r.control;
        when 16#01# =>                  -- ADDR (4)
          v.axilReadSlave.rdata(7 downto 0) := r.initSeqN;
        when 16#02# =>                  -- ADDR (8)
          v.axilReadSlave.rdata(3 downto 0) := r.version;
        when 16#03# =>                  -- ADDR (12)
          v.axilReadSlave.rdata(7 downto 0) := r.maxOutsSeg;
        when 16#04# =>                  -- ADDR (16)
          v.axilReadSlave.rdata(15 downto 0) := r.maxSegSize;
        when 16#05# =>                  -- ADDR (20)
          v.axilReadSlave.rdata(15 downto 0) := r.retransTout;
        when 16#06# =>                  -- ADDR (24)
          v.axilReadSlave.rdata(15 downto 0) := r.cumulAckTout;
        when 16#07# =>                  -- ADDR (28)
          v.axilReadSlave.rdata(15 downto 0) := r.nullSegTout;
        when 16#08# =>                  -- ADDR (32)
          v.axilReadSlave.rdata(7 downto 0) := r.maxRetrans;
        when 16#09# =>                  -- ADDR (36)
          v.axilReadSlave.rdata(7 downto 0) := r.maxCumAck;
        when 16#0A# =>                  -- ADDR (40)
          v.axilReadSlave.rdata(7 downto 0) := r.maxOutofseq;
        when 16#0B# =>                  -- ADDR (44)
          v.axilReadSlave.rdata(31 downto 0) := r.connectionId;
        when 16#10# =>                  -- ADDR (64)
          v.axilReadSlave.rdata(status_i'range)  := s_status;
        when 16#11# =>                  -- ADDR (68)
          v.axilReadSlave.rdata(31 downto 0) := s_validCnt;          
        when 16#12# =>                  -- ADDR (72)
          v.axilReadSlave.rdata(31 downto 0) := s_dropCnt;
        when 16#13# =>                  -- ADDR (76)
          v.axilReadSlave.rdata(31 downto 0) := s_resendCnt;          
        when 16#14# =>                  -- ADDR (80)
          v.axilReadSlave.rdata(31 downto 0) := s_reconCnt;  
        when 16#15# =>                  
          v.axilReadSlave.rdata(31 downto 0) := frameRate_i(0);  
        when 16#16# =>                  
          v.axilReadSlave.rdata(31 downto 0) := frameRate_i(1);
        when 16#17# =>                  
          v.axilReadSlave.rdata(31 downto 0) := bandwidth_i(0)(31 downto 0);  
        when 16#18# =>                  
          v.axilReadSlave.rdata(31 downto 0) := bandwidth_i(0)(63 downto 32);    
        when 16#19# =>                  
          v.axilReadSlave.rdata(31 downto 0) := bandwidth_i(1)(31 downto 0);  
        when 16#20# =>                  
          v.axilReadSlave.rdata(31 downto 0) := bandwidth_i(1)(63 downto 32);              
        when others =>
          axilReadResp := AXI_RESP_DECERR_C;
      end case;
      axiSlaveReadResponse(v.axilReadSlave);
    end if;

    -- Reset
    if (axiRst_i = '1') then
      v := REG_INIT_C;
    end if;

    -- Register the variable for next clock cycle
    rin <= v;

    -- Outputs
    axilReadSlave  <= r.axilReadSlave;
    axilWriteSlave <= r.axilWriteSlave;
    
  end process comb;

  seq : process (axiClk_i) is
  begin
    if rising_edge(axiClk_i) then
      r <= rin after TPD_G;
    end if;
  end process seq; 

   -- Input assignment and synchronization
   SyncFifo_IN0 : entity surf.SynchronizerFifo
   generic map (
      TPD_G        => TPD_G,
      COMMON_CLK_G => COMMON_CLK_G,
      DATA_WIDTH_G => status_i'length
   )
   port map (
      wr_clk => devClk_i,
      din    => status_i,
      rd_clk => axiClk_i,
      dout   => s_status
   );

   SyncFifo_IN1 : entity surf.SynchronizerFifo
   generic map (
      TPD_G        => TPD_G,
      COMMON_CLK_G => COMMON_CLK_G,
      DATA_WIDTH_G => validCnt_i'length
   )
   port map (
      wr_clk => devClk_i,
      din    => validCnt_i,
      rd_clk => axiClk_i,
      dout   => s_validCnt
   );   
   
   SyncFifo_IN2 : entity surf.SynchronizerFifo
   generic map (
      TPD_G        => TPD_G,
      COMMON_CLK_G => COMMON_CLK_G,
      DATA_WIDTH_G => dropCnt_i'length
   )
   port map (
      wr_clk => devClk_i,
      din    => dropCnt_i,
      rd_clk => axiClk_i,
      dout   => s_dropCnt
   );
  
   SyncFifo_IN3 : entity surf.SynchronizerFifo
   generic map (
      TPD_G        => TPD_G,
      COMMON_CLK_G => COMMON_CLK_G,
      DATA_WIDTH_G => resendCnt_i'length
   )
   port map (
      wr_clk => devClk_i,
      din    => resendCnt_i,
      rd_clk => axiClk_i,
      dout   => s_resendCnt
   );   
   
   SyncFifo_IN4 : entity surf.SynchronizerFifo
   generic map (
      TPD_G        => TPD_G,
      COMMON_CLK_G => COMMON_CLK_G,
      DATA_WIDTH_G => reconCnt_i'length
   )
   port map (
      wr_clk => devClk_i,
      din    => reconCnt_i,
      rd_clk => axiClk_i,
      dout   => s_reconCnt
   );

  -- Output assignment and synchronization
  Sync_OUT0 : entity surf.Synchronizer
   generic map (
      TPD_G         => TPD_G,
      BYPASS_SYNC_G => COMMON_CLK_G)
   port map (
      dataIn    => r.control(0),
      clk       => devClk_i,
      dataOut   => openRq_o
   );
   
   Sync_OUT1 : entity surf.Synchronizer
   generic map (
      TPD_G         => TPD_G,
      BYPASS_SYNC_G => COMMON_CLK_G)
    port map (
      dataIn    => r.control(1),
      clk       => devClk_i,
      dataOut   => closeRq_o
   );
   
   Sync_OUT2 : entity surf.Synchronizer
   generic map (
      TPD_G         => TPD_G,
      BYPASS_SYNC_G => COMMON_CLK_G)
    port map (
      dataIn    => r.control(2),
      clk       => devClk_i,
      dataOut   => mode_o
   );
   
   Sync_OUT3 : entity surf.Synchronizer
   generic map (
      TPD_G         => TPD_G,
      BYPASS_SYNC_G => COMMON_CLK_G)
    port map (
      dataIn    => r.control(3),
      clk       => devClk_i,
      dataOut   => appRssiParam_o.chksumEn(0)
   );
   
   Sync_OUT4 : entity surf.Synchronizer
   generic map (
      TPD_G         => TPD_G,
      BYPASS_SYNC_G => COMMON_CLK_G)
    port map (
      dataIn    => r.control(4),
      clk       => devClk_i,
      dataOut   => injectFault_o
   );
   
   SyncFifo_OUT5 : entity surf.SynchronizerFifo
   generic map (
      TPD_G        => TPD_G,
      COMMON_CLK_G => COMMON_CLK_G,
      DATA_WIDTH_G => 8
   )
   port map (
      wr_clk => axiClk_i,
      din    => r.initSeqN,
      rd_clk => devClk_i,
      dout   => initSeqN_o
   );
   
   SyncFifo_OUT6 : entity surf.SynchronizerFifo
   generic map (
      TPD_G        => TPD_G,
      COMMON_CLK_G => COMMON_CLK_G,
      DATA_WIDTH_G => 4
   )
   port map (
      wr_clk => axiClk_i,
      din    => r.version,
      rd_clk => devClk_i,
      dout   => appRssiParam_o.version
   );
   
   SyncFifo_OUT7 : entity surf.SynchronizerFifo
   generic map (
      TPD_G        => TPD_G,
      COMMON_CLK_G => COMMON_CLK_G,
      DATA_WIDTH_G => 8
   )
   port map (
      wr_clk => axiClk_i,
      din    => r.maxOutsSeg,
      rd_clk => devClk_i,
      dout   => appRssiParam_o.maxOutsSeg
   );
   
   SyncFifo_OUT8 : entity surf.SynchronizerFifo
   generic map (
      TPD_G        => TPD_G,
      COMMON_CLK_G => COMMON_CLK_G,
      DATA_WIDTH_G => 16
   )
   port map (
      wr_clk => axiClk_i,
      din    => r.maxSegSize,
      rd_clk => devClk_i,
      dout   => appRssiParam_o.maxSegSize
   );
   
   SyncFifo_OUT9 : entity surf.SynchronizerFifo
   generic map (
      TPD_G        => TPD_G,
      COMMON_CLK_G => COMMON_CLK_G,
      DATA_WIDTH_G => 16
   )
   port map (
      wr_clk => axiClk_i,
      din    => r.retransTout,
      rd_clk => devClk_i,
      dout   => appRssiParam_o.retransTout
   );
   
   SyncFifo_OUT10 : entity surf.SynchronizerFifo
   generic map (
      TPD_G        => TPD_G,
      COMMON_CLK_G => COMMON_CLK_G,
      DATA_WIDTH_G => 16
   )
   port map (
      wr_clk => axiClk_i,
      din    => r.cumulAckTout,
      rd_clk => devClk_i,
      dout   => appRssiParam_o.cumulAckTout
   );
   
   SyncFifo_OUT11 : entity surf.SynchronizerFifo
   generic map (
      TPD_G        => TPD_G,
      COMMON_CLK_G => COMMON_CLK_G,
      DATA_WIDTH_G => 16
   )
   port map (
      wr_clk => axiClk_i,
      din    => r.nullSegTout,
      rd_clk => devClk_i,
      dout   => appRssiParam_o.nullSegTout
   );
   
   SyncFifo_OUT12 : entity surf.SynchronizerFifo
   generic map (
      TPD_G        => TPD_G,
      COMMON_CLK_G => COMMON_CLK_G,
      DATA_WIDTH_G => 8
   )
   port map (
      wr_clk => axiClk_i,
      din    => r.maxRetrans,
      rd_clk => devClk_i,
      dout   => appRssiParam_o.maxRetrans
   );
   
   SyncFifo_OUT13 : entity surf.SynchronizerFifo
   generic map (
      TPD_G        => TPD_G,
      COMMON_CLK_G => COMMON_CLK_G,
      DATA_WIDTH_G => 8
   )
   port map (
      wr_clk => axiClk_i,
      din    => r.maxCumAck,
      rd_clk => devClk_i,
      dout   => appRssiParam_o.maxCumAck
   );
   
   SyncFifo_OUT14 : entity surf.SynchronizerFifo
   generic map (
      TPD_G        => TPD_G,
      COMMON_CLK_G => COMMON_CLK_G,
      DATA_WIDTH_G => 8
   )
   port map (
      wr_clk => axiClk_i,
      din    => r.maxOutofseq,
      rd_clk => devClk_i,
      dout   => appRssiParam_o.maxOutofseq
   );
    
   SyncFifo_OUT15 : entity surf.SynchronizerFifo
   generic map (
      TPD_G        => TPD_G,
      COMMON_CLK_G => COMMON_CLK_G,
      DATA_WIDTH_G => 32
   )
   port map (
      wr_clk => axiClk_i,
      din    => r.connectionId,
      rd_clk => devClk_i,
      dout   => appRssiParam_o.connectionId
   );
   
   appRssiParam_o.timeoutUnit <= toSlv(integer(0.0 - (ieee.math_real.log(TIMEOUT_UNIT_G)/ieee.math_real.log(10.0))), 8); 
---------------------------------------------------------------------
=======
      -- Latch the current value
      v := r;

      ----------------------------------------------------------------------------------------------
      -- Axi-Lite interface
      ----------------------------------------------------------------------------------------------
      axiSlaveWaitTxn(axilWriteMaster, axilReadMaster, v.axilWriteSlave, v.axilReadSlave, axilStatus);

      if (axilStatus.writeEnable = '1') then
         axilWriteResp := ite(axilWriteMaster.awaddr(1 downto 0) = "00", AXI_RESP_OK_C, AXI_RESP_DECERR_C);
         case (s_WrAddr) is
            when 16#00# =>              -- ADDR (0)
               v.control := axilWriteMaster.wdata(4 downto 0);
            when 16#01# =>              -- ADDR (4)
               v.initSeqN := axilWriteMaster.wdata(7 downto 0);
            when 16#02# =>              -- ADDR (8)
               v.appRssiParam.version := axilWriteMaster.wdata(3 downto 0);
            when 16#03# =>              -- ADDR (12)
               v.appRssiParam.maxOutsSeg := axilWriteMaster.wdata(7 downto 0);
            when 16#04# =>              -- ADDR (16)
               v.appRssiParam.maxSegSize := axilWriteMaster.wdata(15 downto 0);
               if (unsigned(v.appRssiParam.maxSegSize) < 8) then
                  v.appRssiParam.maxSegSize := toSlv(8, v.appRssiParam.maxSegSize'length);
               elsif (unsigned(v.appRssiParam.maxSegSize) > (2**SEGMENT_ADDR_SIZE_G)*8) then
                  v.appRssiParam.maxSegSize := toSlv((2**SEGMENT_ADDR_SIZE_G)*8, v.appRssiParam.maxSegSize'length);
               end if;
            when 16#05# =>
               v.appRssiParam.retransTout := axilWriteMaster.wdata(15 downto 0);
            when 16#06# =>
               v.appRssiParam.cumulAckTout := axilWriteMaster.wdata(15 downto 0);
            when 16#07# =>
               v.appRssiParam.nullSegTout := axilWriteMaster.wdata(15 downto 0);
            when 16#08# =>
               v.appRssiParam.maxRetrans := axilWriteMaster.wdata(7 downto 0);
            when 16#09# =>
               v.appRssiParam.maxCumAck := axilWriteMaster.wdata(7 downto 0);
            when 16#0A# =>
               v.appRssiParam.maxOutofseq := axilWriteMaster.wdata(7 downto 0);
            when 16#0B# =>
               v.appRssiParam.connectionId := axilWriteMaster.wdata(31 downto 0);
            when others =>
               axilWriteResp := AXI_RESP_DECERR_C;
         end case;
         axiSlaveWriteResponse(v.axilWriteSlave);
      end if;

      if (axilStatus.readEnable = '1') then
         axilReadResp          := ite(axilReadMaster.araddr(1 downto 0) = "00", AXI_RESP_OK_C, AXI_RESP_DECERR_C);
         v.axilReadSlave.rdata := (others => '0');
         case (s_RdAddr) is
            when 16#00# =>              -- ADDR (0)
               v.axilReadSlave.rdata(4 downto 0) := r.control;
            when 16#01# =>              -- ADDR (4)
               v.axilReadSlave.rdata(7 downto 0) := r.initSeqN;
            when 16#02# =>              -- ADDR (8)
               v.axilReadSlave.rdata(3 downto 0)   := r.appRssiParam.version;
               v.axilReadSlave.rdata(19 downto 16) := negRssiParam.version;
            when 16#03# =>              -- ADDR (12)
               v.axilReadSlave.rdata(7 downto 0)   := r.appRssiParam.maxOutsSeg;
               v.axilReadSlave.rdata(23 downto 16) := negRssiParam.maxOutsSeg;
            when 16#04# =>              -- ADDR (16)
               v.axilReadSlave.rdata(15 downto 0)  := r.appRssiParam.maxSegSize;
               v.axilReadSlave.rdata(31 downto 16) := negRssiParam.maxSegSize;
            when 16#05# =>              -- ADDR (20)
               v.axilReadSlave.rdata(15 downto 0)  := r.appRssiParam.retransTout;
               v.axilReadSlave.rdata(31 downto 16) := negRssiParam.retransTout;
            when 16#06# =>              -- ADDR (24)
               v.axilReadSlave.rdata(15 downto 0)  := r.appRssiParam.cumulAckTout;
               v.axilReadSlave.rdata(31 downto 16) := negRssiParam.cumulAckTout;
            when 16#07# =>              -- ADDR (28)
               v.axilReadSlave.rdata(15 downto 0)  := r.appRssiParam.nullSegTout;
               v.axilReadSlave.rdata(31 downto 16) := negRssiParam.nullSegTout;
            when 16#08# =>              -- ADDR (32)
               v.axilReadSlave.rdata(7 downto 0)   := r.appRssiParam.maxRetrans;
               v.axilReadSlave.rdata(23 downto 16) := negRssiParam.maxRetrans;
            when 16#09# =>              -- ADDR (36)
               v.axilReadSlave.rdata(7 downto 0)   := r.appRssiParam.maxCumAck;
               v.axilReadSlave.rdata(23 downto 16) := negRssiParam.maxCumAck;
            when 16#0A# =>              -- ADDR (40)
               v.axilReadSlave.rdata(7 downto 0)   := r.appRssiParam.maxOutofseq;
               v.axilReadSlave.rdata(23 downto 16) := negRssiParam.maxOutofseq;
            when 16#0B# =>              -- ADDR (44)
               v.axilReadSlave.rdata(31 downto 0) := r.appRssiParam.connectionId;
            when 16#0C# =>              -- ADDR (48)
               v.axilReadSlave.rdata(31 downto 0) := negRssiParam.connectionId;
            when 16#10# =>              -- ADDR (64)
               v.axilReadSlave.rdata(status_i'range) := s_status;
            when 16#11# =>              -- ADDR (68)
               v.axilReadSlave.rdata(31 downto 0) := s_validCnt;
            when 16#12# =>              -- ADDR (72)
               v.axilReadSlave.rdata(31 downto 0) := s_dropCnt;
            when 16#13# =>              -- ADDR (76)
               v.axilReadSlave.rdata(31 downto 0) := s_resendCnt;
            when 16#14# =>              -- ADDR (80)
               v.axilReadSlave.rdata(31 downto 0) := s_reconCnt;
            when 16#15# =>
               v.axilReadSlave.rdata(31 downto 0) := frameRate_i(0);
            when 16#16# =>
               v.axilReadSlave.rdata(31 downto 0) := frameRate_i(1);
            when 16#17# =>
               v.axilReadSlave.rdata(31 downto 0) := bandwidth_i(0)(31 downto 0);
            when 16#18# =>
               v.axilReadSlave.rdata(31 downto 0) := bandwidth_i(0)(63 downto 32);
            when 16#19# =>
               v.axilReadSlave.rdata(31 downto 0) := bandwidth_i(1)(31 downto 0);
            when 16#20# =>
               v.axilReadSlave.rdata(31 downto 0) := bandwidth_i(1)(63 downto 32);
            when others =>
               axilReadResp := AXI_RESP_DECERR_C;
         end case;
         axiSlaveReadResponse(v.axilReadSlave);
      end if;

      -- Map to chksumEn
      v.appRssiParam.chksumEn(0) := v.control(3);

      -- Outputs
      axilReadSlave  <= r.axilReadSlave;
      axilWriteSlave <= r.axilWriteSlave;

      -- Reset
      if (axiRst_i = '1') then
         v := REG_INIT_C;
      end if;

      -- Register the variable for next clock cycle
      rin <= v;

   end process comb;

   seq : process (axiClk_i) is
   begin
      if rising_edge(axiClk_i) then
         r <= rin after TPD_G;
      end if;
   end process seq;

   U_status : entity work.SynchronizerVector
      generic map (
         TPD_G         => TPD_G,
         BYPASS_SYNC_G => COMMON_CLK_G,
         WIDTH_G       => status_i'length)
      port map (
         clk     => devClk_i,
         dataIn  => status_i,
         dataOut => s_status);

   U_validCnt : entity work.SynchronizerFifo
      generic map (
         TPD_G        => TPD_G,
         COMMON_CLK_G => COMMON_CLK_G,
         DATA_WIDTH_G => validCnt_i'length)
      port map (
         wr_clk => devClk_i,
         din    => validCnt_i,
         rd_clk => axiClk_i,
         dout   => s_validCnt);

   U_dropCnt : entity work.SynchronizerFifo
      generic map (
         TPD_G        => TPD_G,
         COMMON_CLK_G => COMMON_CLK_G,
         DATA_WIDTH_G => dropCnt_i'length)
      port map (
         wr_clk => devClk_i,
         din    => dropCnt_i,
         rd_clk => axiClk_i,
         dout   => s_dropCnt);

   U_resendCnt : entity work.SynchronizerFifo
      generic map (
         TPD_G        => TPD_G,
         COMMON_CLK_G => COMMON_CLK_G,
         DATA_WIDTH_G => resendCnt_i'length)
      port map (
         wr_clk => devClk_i,
         din    => resendCnt_i,
         rd_clk => axiClk_i,
         dout   => s_resendCnt);

   U_reconCnt : entity work.SynchronizerFifo
      generic map (
         TPD_G        => TPD_G,
         COMMON_CLK_G => COMMON_CLK_G,
         DATA_WIDTH_G => reconCnt_i'length)
      port map (
         wr_clk => devClk_i,
         din    => reconCnt_i,
         rd_clk => axiClk_i,
         dout   => s_reconCnt);

   U_SyncVecOut : entity work.SynchronizerVector
      generic map (
         TPD_G         => TPD_G,
         BYPASS_SYNC_G => COMMON_CLK_G,
         WIDTH_G       => 5)
      port map (
         clk        => devClk_i,
         dataIn     => r.control,
         dataOut(0) => openRq_o,
         dataOut(1) => closeRq_o,
         dataOut(2) => mode_o,
         dataOut(3) => dummyBit,        -- appRssiParam_o.chksumEn(0)
         dataOut(4) => injectFault_o);

   U_initSeqN : entity work.SynchronizerVector
      generic map (
         TPD_G         => TPD_G,
         BYPASS_SYNC_G => COMMON_CLK_G,
         WIDTH_G       => 8)
      port map (
         clk     => devClk_i,
         dataIn  => r.initSeqN,
         dataOut => initSeqN_o);

   U_RssiParamSync_In : entity work.RssiParamSync
      generic map (
         TPD_G        => TPD_G,
         COMMON_CLK_G => COMMON_CLK_G)
      port map (
         clk         => devClk_i,
         rssiParam_i => negRssiParam_i,
         rssiParam_o => negRssiParam);

   U_RssiParamSync_Out : entity work.RssiParamSync
      generic map (
         TPD_G        => TPD_G,
         COMMON_CLK_G => COMMON_CLK_G)
      port map (
         clk         => devClk_i,
         rssiParam_i => r.appRssiParam,
         rssiParam_o => appRssiParam_o);

>>>>>>> 36995833
end rtl;<|MERGE_RESOLUTION|>--- conflicted
+++ resolved
@@ -205,393 +205,6 @@
       variable axilWriteResp : slv(1 downto 0);
       variable axilReadResp  : slv(1 downto 0);
    begin
-<<<<<<< HEAD
-    -- Latch the current value
-    v := r;
-
-    ----------------------------------------------------------------------------------------------
-    -- Axi-Lite interface
-    ----------------------------------------------------------------------------------------------
-    axiSlaveWaitTxn(axilWriteMaster, axilReadMaster, v.axilWriteSlave, v.axilReadSlave, axilStatus);
-
-    if (axilStatus.writeEnable = '1') then
-      axilWriteResp := ite(axilWriteMaster.awaddr(1 downto 0) = "00", AXI_RESP_OK_C, AXI_RESP_DECERR_C);
-      case (s_WrAddr) is
-        when 16#00# =>                  -- ADDR (0)
-          v.control     := axilWriteMaster.wdata(4 downto 0);
-        when 16#01# =>                  -- ADDR (4)
-          v.initSeqN    := axilWriteMaster.wdata(7 downto 0);
-        when 16#02# =>                  -- ADDR (8)
-          v.version     := axilWriteMaster.wdata(3 downto 0);
-        when 16#03# =>                  -- ADDR (12)
-          v.maxOutsSeg  := axilWriteMaster.wdata(7 downto 0);
-        when 16#04# =>                  -- ADDR (16)
-          v.maxSegSize  := axilWriteMaster.wdata(15 downto 0);
-          if (unsigned(v.maxSegSize) < 8) then
-             v.maxSegSize := toSlv( 8, v.maxSegSize'length);
-          elsif (unsigned(v.maxSegSize) > (2**SEGMENT_ADDR_SIZE_G)*8 ) then
-             v.maxSegSize := toSlv( (2**SEGMENT_ADDR_SIZE_G)*8, v.maxSegSize'length );
-          end if;
-        when 16#05# =>                  
-          v.retransTout := axilWriteMaster.wdata(15 downto 0);
-        when 16#06# =>                  
-          v.cumulAckTout:= axilWriteMaster.wdata(15 downto 0);
-        when 16#07# =>                  
-          v.nullSegTout := axilWriteMaster.wdata(15 downto 0);
-        when 16#08# =>                  
-          v.maxRetrans  := axilWriteMaster.wdata(7 downto 0);
-        when 16#09# =>                  
-          v.maxCumAck   := axilWriteMaster.wdata(7 downto 0);
-        when 16#0A# =>                  
-          v.maxOutofseq := axilWriteMaster.wdata(7 downto 0);
-        when 16#0B# =>                  
-          v.connectionId:= axilWriteMaster.wdata(31 downto 0);
-        when others =>
-          axilWriteResp := AXI_RESP_DECERR_C;
-      end case;
-      axiSlaveWriteResponse(v.axilWriteSlave);
-    end if;
-
-    if (axilStatus.readEnable = '1') then
-      axilReadResp          := ite(axilReadMaster.araddr(1 downto 0) = "00", AXI_RESP_OK_C, AXI_RESP_DECERR_C);
-      v.axilReadSlave.rdata := (others => '0');
-      case (s_RdAddr) is
-        when 16#00# =>                  -- ADDR (0)
-          v.axilReadSlave.rdata(4 downto 0) := r.control;
-        when 16#01# =>                  -- ADDR (4)
-          v.axilReadSlave.rdata(7 downto 0) := r.initSeqN;
-        when 16#02# =>                  -- ADDR (8)
-          v.axilReadSlave.rdata(3 downto 0) := r.version;
-        when 16#03# =>                  -- ADDR (12)
-          v.axilReadSlave.rdata(7 downto 0) := r.maxOutsSeg;
-        when 16#04# =>                  -- ADDR (16)
-          v.axilReadSlave.rdata(15 downto 0) := r.maxSegSize;
-        when 16#05# =>                  -- ADDR (20)
-          v.axilReadSlave.rdata(15 downto 0) := r.retransTout;
-        when 16#06# =>                  -- ADDR (24)
-          v.axilReadSlave.rdata(15 downto 0) := r.cumulAckTout;
-        when 16#07# =>                  -- ADDR (28)
-          v.axilReadSlave.rdata(15 downto 0) := r.nullSegTout;
-        when 16#08# =>                  -- ADDR (32)
-          v.axilReadSlave.rdata(7 downto 0) := r.maxRetrans;
-        when 16#09# =>                  -- ADDR (36)
-          v.axilReadSlave.rdata(7 downto 0) := r.maxCumAck;
-        when 16#0A# =>                  -- ADDR (40)
-          v.axilReadSlave.rdata(7 downto 0) := r.maxOutofseq;
-        when 16#0B# =>                  -- ADDR (44)
-          v.axilReadSlave.rdata(31 downto 0) := r.connectionId;
-        when 16#10# =>                  -- ADDR (64)
-          v.axilReadSlave.rdata(status_i'range)  := s_status;
-        when 16#11# =>                  -- ADDR (68)
-          v.axilReadSlave.rdata(31 downto 0) := s_validCnt;          
-        when 16#12# =>                  -- ADDR (72)
-          v.axilReadSlave.rdata(31 downto 0) := s_dropCnt;
-        when 16#13# =>                  -- ADDR (76)
-          v.axilReadSlave.rdata(31 downto 0) := s_resendCnt;          
-        when 16#14# =>                  -- ADDR (80)
-          v.axilReadSlave.rdata(31 downto 0) := s_reconCnt;  
-        when 16#15# =>                  
-          v.axilReadSlave.rdata(31 downto 0) := frameRate_i(0);  
-        when 16#16# =>                  
-          v.axilReadSlave.rdata(31 downto 0) := frameRate_i(1);
-        when 16#17# =>                  
-          v.axilReadSlave.rdata(31 downto 0) := bandwidth_i(0)(31 downto 0);  
-        when 16#18# =>                  
-          v.axilReadSlave.rdata(31 downto 0) := bandwidth_i(0)(63 downto 32);    
-        when 16#19# =>                  
-          v.axilReadSlave.rdata(31 downto 0) := bandwidth_i(1)(31 downto 0);  
-        when 16#20# =>                  
-          v.axilReadSlave.rdata(31 downto 0) := bandwidth_i(1)(63 downto 32);              
-        when others =>
-          axilReadResp := AXI_RESP_DECERR_C;
-      end case;
-      axiSlaveReadResponse(v.axilReadSlave);
-    end if;
-
-    -- Reset
-    if (axiRst_i = '1') then
-      v := REG_INIT_C;
-    end if;
-
-    -- Register the variable for next clock cycle
-    rin <= v;
-
-    -- Outputs
-    axilReadSlave  <= r.axilReadSlave;
-    axilWriteSlave <= r.axilWriteSlave;
-    
-  end process comb;
-
-  seq : process (axiClk_i) is
-  begin
-    if rising_edge(axiClk_i) then
-      r <= rin after TPD_G;
-    end if;
-  end process seq; 
-
-   -- Input assignment and synchronization
-   SyncFifo_IN0 : entity surf.SynchronizerFifo
-   generic map (
-      TPD_G        => TPD_G,
-      COMMON_CLK_G => COMMON_CLK_G,
-      DATA_WIDTH_G => status_i'length
-   )
-   port map (
-      wr_clk => devClk_i,
-      din    => status_i,
-      rd_clk => axiClk_i,
-      dout   => s_status
-   );
-
-   SyncFifo_IN1 : entity surf.SynchronizerFifo
-   generic map (
-      TPD_G        => TPD_G,
-      COMMON_CLK_G => COMMON_CLK_G,
-      DATA_WIDTH_G => validCnt_i'length
-   )
-   port map (
-      wr_clk => devClk_i,
-      din    => validCnt_i,
-      rd_clk => axiClk_i,
-      dout   => s_validCnt
-   );   
-   
-   SyncFifo_IN2 : entity surf.SynchronizerFifo
-   generic map (
-      TPD_G        => TPD_G,
-      COMMON_CLK_G => COMMON_CLK_G,
-      DATA_WIDTH_G => dropCnt_i'length
-   )
-   port map (
-      wr_clk => devClk_i,
-      din    => dropCnt_i,
-      rd_clk => axiClk_i,
-      dout   => s_dropCnt
-   );
-  
-   SyncFifo_IN3 : entity surf.SynchronizerFifo
-   generic map (
-      TPD_G        => TPD_G,
-      COMMON_CLK_G => COMMON_CLK_G,
-      DATA_WIDTH_G => resendCnt_i'length
-   )
-   port map (
-      wr_clk => devClk_i,
-      din    => resendCnt_i,
-      rd_clk => axiClk_i,
-      dout   => s_resendCnt
-   );   
-   
-   SyncFifo_IN4 : entity surf.SynchronizerFifo
-   generic map (
-      TPD_G        => TPD_G,
-      COMMON_CLK_G => COMMON_CLK_G,
-      DATA_WIDTH_G => reconCnt_i'length
-   )
-   port map (
-      wr_clk => devClk_i,
-      din    => reconCnt_i,
-      rd_clk => axiClk_i,
-      dout   => s_reconCnt
-   );
-
-  -- Output assignment and synchronization
-  Sync_OUT0 : entity surf.Synchronizer
-   generic map (
-      TPD_G         => TPD_G,
-      BYPASS_SYNC_G => COMMON_CLK_G)
-   port map (
-      dataIn    => r.control(0),
-      clk       => devClk_i,
-      dataOut   => openRq_o
-   );
-   
-   Sync_OUT1 : entity surf.Synchronizer
-   generic map (
-      TPD_G         => TPD_G,
-      BYPASS_SYNC_G => COMMON_CLK_G)
-    port map (
-      dataIn    => r.control(1),
-      clk       => devClk_i,
-      dataOut   => closeRq_o
-   );
-   
-   Sync_OUT2 : entity surf.Synchronizer
-   generic map (
-      TPD_G         => TPD_G,
-      BYPASS_SYNC_G => COMMON_CLK_G)
-    port map (
-      dataIn    => r.control(2),
-      clk       => devClk_i,
-      dataOut   => mode_o
-   );
-   
-   Sync_OUT3 : entity surf.Synchronizer
-   generic map (
-      TPD_G         => TPD_G,
-      BYPASS_SYNC_G => COMMON_CLK_G)
-    port map (
-      dataIn    => r.control(3),
-      clk       => devClk_i,
-      dataOut   => appRssiParam_o.chksumEn(0)
-   );
-   
-   Sync_OUT4 : entity surf.Synchronizer
-   generic map (
-      TPD_G         => TPD_G,
-      BYPASS_SYNC_G => COMMON_CLK_G)
-    port map (
-      dataIn    => r.control(4),
-      clk       => devClk_i,
-      dataOut   => injectFault_o
-   );
-   
-   SyncFifo_OUT5 : entity surf.SynchronizerFifo
-   generic map (
-      TPD_G        => TPD_G,
-      COMMON_CLK_G => COMMON_CLK_G,
-      DATA_WIDTH_G => 8
-   )
-   port map (
-      wr_clk => axiClk_i,
-      din    => r.initSeqN,
-      rd_clk => devClk_i,
-      dout   => initSeqN_o
-   );
-   
-   SyncFifo_OUT6 : entity surf.SynchronizerFifo
-   generic map (
-      TPD_G        => TPD_G,
-      COMMON_CLK_G => COMMON_CLK_G,
-      DATA_WIDTH_G => 4
-   )
-   port map (
-      wr_clk => axiClk_i,
-      din    => r.version,
-      rd_clk => devClk_i,
-      dout   => appRssiParam_o.version
-   );
-   
-   SyncFifo_OUT7 : entity surf.SynchronizerFifo
-   generic map (
-      TPD_G        => TPD_G,
-      COMMON_CLK_G => COMMON_CLK_G,
-      DATA_WIDTH_G => 8
-   )
-   port map (
-      wr_clk => axiClk_i,
-      din    => r.maxOutsSeg,
-      rd_clk => devClk_i,
-      dout   => appRssiParam_o.maxOutsSeg
-   );
-   
-   SyncFifo_OUT8 : entity surf.SynchronizerFifo
-   generic map (
-      TPD_G        => TPD_G,
-      COMMON_CLK_G => COMMON_CLK_G,
-      DATA_WIDTH_G => 16
-   )
-   port map (
-      wr_clk => axiClk_i,
-      din    => r.maxSegSize,
-      rd_clk => devClk_i,
-      dout   => appRssiParam_o.maxSegSize
-   );
-   
-   SyncFifo_OUT9 : entity surf.SynchronizerFifo
-   generic map (
-      TPD_G        => TPD_G,
-      COMMON_CLK_G => COMMON_CLK_G,
-      DATA_WIDTH_G => 16
-   )
-   port map (
-      wr_clk => axiClk_i,
-      din    => r.retransTout,
-      rd_clk => devClk_i,
-      dout   => appRssiParam_o.retransTout
-   );
-   
-   SyncFifo_OUT10 : entity surf.SynchronizerFifo
-   generic map (
-      TPD_G        => TPD_G,
-      COMMON_CLK_G => COMMON_CLK_G,
-      DATA_WIDTH_G => 16
-   )
-   port map (
-      wr_clk => axiClk_i,
-      din    => r.cumulAckTout,
-      rd_clk => devClk_i,
-      dout   => appRssiParam_o.cumulAckTout
-   );
-   
-   SyncFifo_OUT11 : entity surf.SynchronizerFifo
-   generic map (
-      TPD_G        => TPD_G,
-      COMMON_CLK_G => COMMON_CLK_G,
-      DATA_WIDTH_G => 16
-   )
-   port map (
-      wr_clk => axiClk_i,
-      din    => r.nullSegTout,
-      rd_clk => devClk_i,
-      dout   => appRssiParam_o.nullSegTout
-   );
-   
-   SyncFifo_OUT12 : entity surf.SynchronizerFifo
-   generic map (
-      TPD_G        => TPD_G,
-      COMMON_CLK_G => COMMON_CLK_G,
-      DATA_WIDTH_G => 8
-   )
-   port map (
-      wr_clk => axiClk_i,
-      din    => r.maxRetrans,
-      rd_clk => devClk_i,
-      dout   => appRssiParam_o.maxRetrans
-   );
-   
-   SyncFifo_OUT13 : entity surf.SynchronizerFifo
-   generic map (
-      TPD_G        => TPD_G,
-      COMMON_CLK_G => COMMON_CLK_G,
-      DATA_WIDTH_G => 8
-   )
-   port map (
-      wr_clk => axiClk_i,
-      din    => r.maxCumAck,
-      rd_clk => devClk_i,
-      dout   => appRssiParam_o.maxCumAck
-   );
-   
-   SyncFifo_OUT14 : entity surf.SynchronizerFifo
-   generic map (
-      TPD_G        => TPD_G,
-      COMMON_CLK_G => COMMON_CLK_G,
-      DATA_WIDTH_G => 8
-   )
-   port map (
-      wr_clk => axiClk_i,
-      din    => r.maxOutofseq,
-      rd_clk => devClk_i,
-      dout   => appRssiParam_o.maxOutofseq
-   );
-    
-   SyncFifo_OUT15 : entity surf.SynchronizerFifo
-   generic map (
-      TPD_G        => TPD_G,
-      COMMON_CLK_G => COMMON_CLK_G,
-      DATA_WIDTH_G => 32
-   )
-   port map (
-      wr_clk => axiClk_i,
-      din    => r.connectionId,
-      rd_clk => devClk_i,
-      dout   => appRssiParam_o.connectionId
-   );
-   
-   appRssiParam_o.timeoutUnit <= toSlv(integer(0.0 - (ieee.math_real.log(TIMEOUT_UNIT_G)/ieee.math_real.log(10.0))), 8); 
----------------------------------------------------------------------
-=======
       -- Latch the current value
       v := r;
 
@@ -807,7 +420,7 @@
          dataIn  => r.initSeqN,
          dataOut => initSeqN_o);
 
-   U_RssiParamSync_In : entity work.RssiParamSync
+   U_RssiParamSync_In : entity surf.RssiParamSync
       generic map (
          TPD_G        => TPD_G,
          COMMON_CLK_G => COMMON_CLK_G)
@@ -816,7 +429,7 @@
          rssiParam_i => negRssiParam_i,
          rssiParam_o => negRssiParam);
 
-   U_RssiParamSync_Out : entity work.RssiParamSync
+   U_RssiParamSync_Out : entity surf.RssiParamSync
       generic map (
          TPD_G        => TPD_G,
          COMMON_CLK_G => COMMON_CLK_G)
@@ -825,5 +438,4 @@
          rssiParam_i => r.appRssiParam,
          rssiParam_o => appRssiParam_o);
 
->>>>>>> 36995833
 end rtl;