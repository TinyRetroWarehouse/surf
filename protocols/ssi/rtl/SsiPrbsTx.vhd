--- conflicted
+++ resolved
@@ -2,11 +2,7 @@
 -- File       : SsiPrbsTx.vhd
 -- Company    : SLAC National Accelerator Laboratory
 -- Created    : 2014-04-02
-<<<<<<< HEAD
--- Last update: 2018-01-08
-=======
 -- Last update: 2018-02-22
->>>>>>> bf9ba426
 -------------------------------------------------------------------------------
 -- Description:   This module generates 
 --                PseudoRandom Binary Sequence (PRBS) on Virtual Channel Lane.
@@ -33,13 +29,8 @@
 entity SsiPrbsTx is
    generic (
       -- General Configurations
-<<<<<<< HEAD
-      TPD_G                      : time                       := 1 ns;
-=======
       TPD_G                      : time                    := 1 ns;
-      AXI_ERROR_RESP_G           : slv(1 downto 0)         := AXI_RESP_SLVERR_C;
       AXI_EN_G                   : sl                      := '1';
->>>>>>> bf9ba426
       -- FIFO Configurations
       VALID_THOLD_G              : natural                 := 1;
       VALID_BURST_MODE_G         : boolean                 := false;
