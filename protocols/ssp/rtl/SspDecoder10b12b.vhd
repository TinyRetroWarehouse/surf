--- conflicted
+++ resolved
@@ -25,17 +25,10 @@
 
 entity SspDecoder10b12b is
    generic (
-<<<<<<< HEAD
       TPD_G                : time    := 1 ns;
       RST_POLARITY_G       : sl      := '0';
       RST_ASYNC_G          : boolean := true;
       BRK_FRAME_ON_ERROR_G : boolean := true);
-
-=======
-      TPD_G          : time    := 1 ns;
-      RST_POLARITY_G : sl      := '0';
-      RST_ASYNC_G    : boolean := true);
->>>>>>> d93275d3
    port (
       -- Clock and Reset
       clk       : in  sl;
@@ -102,18 +95,6 @@
          SSP_EOF_CODE_G       => K_28_21_C,
          SSP_EOF_K_G          => "1")
       port map (
-<<<<<<< HEAD
-         clk      => clk,
-         rst      => rst,
-         validIn  => validDec,
-         dataIn   => framedData,
-         dataKIn  => framedDataK,
-         dataOut  => dataOut,
-         validOut => validOut,
-         sof      => sof,
-         eof      => eof,
-         eofe     => eofe);
-=======
          -- Clock and Reset
          clk       => clk,
          rst       => rst,
@@ -130,6 +111,5 @@
          sof       => sof,
          eof       => eof,
          eofe      => eofe);
->>>>>>> d93275d3
 
 end architecture rtl;