--- conflicted
+++ resolved
@@ -96,18 +96,6 @@
          SSP_EOF_CODE_G       => K_120_1_C,
          SSP_EOF_K_G          => "1")
       port map (
-<<<<<<< HEAD
-         clk      => clk,
-         rst      => rst,
-         validIn  => validInt,
-         dataIn   => framedData,
-         dataKIn  => framedDataK,
-         validOut => validOut,
-         dataOut  => dataOut,
-         sof      => sof,
-         eof      => eof,
-         eofe     => eofe);
-=======
          -- Clock and Reset
          clk       => clk,
          rst       => rst,
@@ -124,6 +112,5 @@
          sof       => sof,
          eof       => eof,
          eofe      => eofe);
->>>>>>> d93275d3
 
 end architecture rtl;