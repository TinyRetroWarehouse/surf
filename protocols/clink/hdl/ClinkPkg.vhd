-------------------------------------------------------------------------------
-- File       : ClinkPkg.vhd
-- Company    : SLAC National Accelerator Laboratory
-------------------------------------------------------------------------------
-- Description:
-- CameraLink Package
-------------------------------------------------------------------------------
-- This file is part of 'SLAC Firmware Standard Library'.
-- It is subject to the license terms in the LICENSE.txt file found in the 
-- top-level directory of this distribution and at: 
--    https://confluence.slac.stanford.edu/display/ppareg/LICENSE.html. 
-- No part of 'SLAC Firmware Standard Library', including this file, 
-- may be copied, modified, propagated, or distributed except according to 
-- the terms contained in the LICENSE.txt file.
-------------------------------------------------------------------------------

library ieee;
use ieee.std_logic_1164.all;
use ieee.std_logic_arith.all;
use ieee.std_logic_unsigned.all;
use work.StdRtlPkg.all;

package ClinkPkg is

   ------------------------------------
   -- Link Modes
   ------------------------------------
   constant CLM_NONE_C : slv(2 downto 0) := "000";
   constant CLM_BASE_C : slv(2 downto 0) := "001";
   constant CLM_MEDM_C : slv(2 downto 0) := "010";
   constant CLM_FULL_C : slv(2 downto 0) := "011";
   constant CLM_DECA_C : slv(2 downto 0) := "100";

   ------------------------------------
   -- Data Modes
   ------------------------------------
   constant CDM_NONE_C  : slv(3 downto 0) := "0000";
   constant CDM_8BIT_C  : slv(3 downto 0) := "0001";
   constant CDM_10BIT_C : slv(3 downto 0) := "0010";
   constant CDM_12BIT_C : slv(3 downto 0) := "0011";
   constant CDM_14BIT_C : slv(3 downto 0) := "0100";
   constant CDM_16BIT_C : slv(3 downto 0) := "0101";
   constant CDM_24BIT_C : slv(3 downto 0) := "0110";
   constant CDM_30BIT_C : slv(3 downto 0) := "0111";
   constant CDM_36BIT_C : slv(3 downto 0) := "1000";

   ------------------------------------
   -- Framing Modes
   ------------------------------------
   constant CFM_NONE_C  : slv(1 downto 0) := "00";
   constant CFM_LINE_C  : slv(1 downto 0) := "01";
   constant CFM_FRAME_C : slv(1 downto 0) := "10";

   ------------------------------------
   -- Link Configuration Record
   ------------------------------------
   type ClLinkConfigType is record
      cntRst : sl;
      rstFsm : sl;
      rstPll : sl;
   end record ClLinkConfigType;

   constant CL_LINK_CONFIG_INIT_C : ClLinkConfigType := (
      cntRst => '0',
      rstFsm => '0',
      rstPll => '0');

   type ClLinkConfigArray is array (natural range<>) of ClLinkConfigType;

   ------------------------------------
   -- Link Status Record
   ------------------------------------
   type ClLinkStatusType is record
      locked   : sl;
      delay    : slv(4 downto 0);
      shiftCnt : slv(2 downto 0);
   end record ClLinkStatusType;

   constant CL_LINK_STATUS_INIT_C : ClLinkStatusType := (
      locked   => '0',
      delay    => (others => '0'),
      shiftCnt => (others => '0'));

   type ClLinkStatusArray is array (natural range<>) of ClLinkStatusType;

   ------------------------------------
   -- Channel Configuration Record
   ------------------------------------
   type ClChanConfigType is record
      swCamCtrl   : slv(3 downto 0);
      swCamCtrlEn : slv(3 downto 0);
      serBaud     : slv(23 downto 0);
      serThrottle : slv(15 downto 0);
      linkMode    : slv(3 downto 0);
      dataMode    : slv(3 downto 0);
      tapCount    : slv(3 downto 0);
      frameMode   : slv(3 downto 0);
      cntRst      : sl;
      blowoff     : sl;
      dataEn      : sl;
   end record ClChanConfigType;

   constant CL_CHAN_CONFIG_INIT_C : ClChanConfigType := (
<<<<<<< HEAD
      swCamCtrl   => (others=>'0'),
      swCamCtrlEn => (others=>'0'),
      serBaud     => toSlv(1,24),
      linkMode    => (others=>'0'),
      dataMode    => (others=>'0'),
      tapCount    => (others=>'0'),
      frameMode   => (others=>'0'),
=======
      swCamCtrl   => (others => '0'),
      swCamCtrlEn => (others => '0'),
      serBaud     => toSlv(57600, 24),  -- Default of 57600 baud
      serThrottle => (others => '1'),  -- Default of 65ms per byte throttle rate
      linkMode    => (others => '0'),
      dataMode    => (others => '0'),
      tapCount    => (others => '0'),
      frameMode   => (others => '0'),
      cntRst      => '0',
      blowoff     => '0',
>>>>>>> cd203d89
      dataEn      => '0');

   type ClChanConfigArray is array (natural range<>) of ClChanConfigType;

   ------------------------------------
   -- Channel Status Record
   ------------------------------------
   type ClChanStatusType is record
      running    : sl;
      frameCount : slv(31 downto 0);
      dropCount  : slv(31 downto 0);
   end record ClChanStatusType;

   constant CL_CHAN_STATUS_INIT_C : ClChanStatusType := (
      running    => '0',
      frameCount => (others => '0'),
      dropCount  => (others => '0'));

   type ClChanStatusArray is array (natural range<>) of ClChanStatusType;

   ------------------------------------
   -- Data Type
   ------------------------------------
   type ClDataType is record
      valid : sl;
      data  : Slv8Array(9 downto 0);
      dv    : sl;
      fv    : sl;
      lv    : sl;
   end record ClDataType;

   constant CL_DATA_INIT_C : ClDataType := (
      valid => '0',
      data  => (others => (others => '0')),
      dv    => '0',
      fv    => '0',
      lv    => '0');

end package ClinkPkg;

package body ClinkPkg is

end package body ClinkPkg;
<|MERGE_RESOLUTION|>--- conflicted
+++ resolved
@@ -101,15 +101,6 @@
    end record ClChanConfigType;
 
    constant CL_CHAN_CONFIG_INIT_C : ClChanConfigType := (
-<<<<<<< HEAD
-      swCamCtrl   => (others=>'0'),
-      swCamCtrlEn => (others=>'0'),
-      serBaud     => toSlv(1,24),
-      linkMode    => (others=>'0'),
-      dataMode    => (others=>'0'),
-      tapCount    => (others=>'0'),
-      frameMode   => (others=>'0'),
-=======
       swCamCtrl   => (others => '0'),
       swCamCtrlEn => (others => '0'),
       serBaud     => toSlv(57600, 24),  -- Default of 57600 baud
@@ -120,7 +111,6 @@
       frameMode   => (others => '0'),
       cntRst      => '0',
       blowoff     => '0',
->>>>>>> cd203d89
       dataEn      => '0');
 
    type ClChanConfigArray is array (natural range<>) of ClChanConfigType;
