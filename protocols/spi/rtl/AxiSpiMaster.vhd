-------------------------------------------------------------------------------
-- File       : AxiSpiMaster.vhd
-- Company    : SLAC National Accelerator Laboratory
-- Created    : 2015-01-12
<<<<<<< HEAD
-- Last update: 2018-01-08
=======
-- Last update: 2018-02-01
>>>>>>> 96bd4e9e
-------------------------------------------------------------------------------
-- Description: Axi lite interface for a single chip "generic SPI master"
--                For multiple chips on single bus connect multiple cores
--                to multiple AXI crossbar slaves and use Chip select outputs
--                (coreCsb) to multiplex select the addressed outputs (coreSDout and
--                coreSclk).
--                The coreCsb is active low. And active only if the corresponding 
--                Axi Crossbar Slave is addressed.
--                DATA_SIZE_G - Corresponds to total read or write command size (not just data size).
--                              Example: DATA_SIZE_G = 24
--                                       1-bit command, 15-bit address word and 8-bit data
-------------------------------------------------------------------------------
-- This file is part of 'SLAC Firmware Standard Library'.
-- It is subject to the license terms in the LICENSE.txt file found in the 
-- top-level directory of this distribution and at: 
--    https://confluence.slac.stanford.edu/display/ppareg/LICENSE.html. 
-- No part of 'SLAC Firmware Standard Library', including this file, 
-- may be copied, modified, propagated, or distributed except according to 
-- the terms contained in the LICENSE.txt file.
-------------------------------------------------------------------------------

library ieee;
use ieee.std_logic_1164.all;
use ieee.std_logic_arith.all;
use ieee.std_logic_unsigned.all;

library unisim;
use unisim.vcomponents.all;

use work.StdRtlPkg.all;
use work.AxiLitePkg.all;

entity AxiSpiMaster is
   generic (
      TPD_G             : time            := 1 ns;
      ADDRESS_SIZE_G    : natural         := 15;
      DATA_SIZE_G       : natural         := 8;
      MODE_G            : string          := "RW";  -- Or "WO" (write only),  "RO" (read only)
      CPHA_G            : sl              := '0';
      CPOL_G            : sl              := '0';
      CLK_PERIOD_G      : real            := 6.4E-9;
      SPI_SCLK_PERIOD_G : real            := 100.0E-6;
      SPI_NUM_CHIPS_G   : positive        := 1
      );
   port (
      axiClk : in sl;
      axiRst : in sl;

      axiReadMaster  : in  AxiLiteReadMasterType;
      axiReadSlave   : out AxiLiteReadSlaveType;
      axiWriteMaster : in  AxiLiteWriteMasterType;
      axiWriteSlave  : out AxiLiteWriteSlaveType;

      coreSclk  : out sl;
      coreSDin  : in  sl;
      coreSDout : out sl;
      coreCsb   : out sl;  -- coreCsb is for legacy firmware without SPI_NUM_CHIPS_G generic
      coreMCsb  : out slv(SPI_NUM_CHIPS_G-1 downto 0)
      );
end entity AxiSpiMaster;

architecture rtl of AxiSpiMaster is

   -- AdcCore Outputs
   constant PACKET_SIZE_C : positive := ite(MODE_G = "RW", 1, 0) + ADDRESS_SIZE_G + DATA_SIZE_G;  -- "1+" For R/W command bit
   constant CHIP_BITS_C   : integer  := log2(SPI_NUM_CHIPS_G);

   signal rdData : slv(PACKET_SIZE_C-1 downto 0);
   signal rdEn   : sl;

   type StateType is (WAIT_AXI_TXN_S, WAIT_CYCLE_S, WAIT_SPI_TXN_DONE_S);

   -- Registers
   type RegType is record
      state         : StateType;
      axiReadSlave  : AxiLiteReadSlaveType;
      axiWriteSlave : AxiLiteWriteSlaveType;
      -- Adc Core Inputs
      wrData        : slv(PACKET_SIZE_C-1 downto 0);
      chipSel       : slv(CHIP_BITS_C-1 downto 0);
      wrEn          : sl;
   end record RegType;

   constant REG_INIT_C : RegType := (
      state         => WAIT_AXI_TXN_S,
      axiReadSlave  => AXI_LITE_READ_SLAVE_INIT_C,
      axiWriteSlave => AXI_LITE_WRITE_SLAVE_INIT_C,
      wrData        => (others => '0'),
      chipSel       => (others => '0'),
      wrEn          => '0');

   signal r   : RegType := REG_INIT_C;
   signal rin : RegType;
   signal csb : slv(SPI_NUM_CHIPS_G-1 downto 0);

begin

   comb : process (axiReadMaster, axiRst, axiWriteMaster, r, rdData, rdEn) is
      variable v         : RegType;
      variable axiStatus : AxiLiteStatusType;
   begin
      v := r;

      axiSlaveWaitTxn(axiWriteMaster, axiReadMaster, v.axiWriteSlave, v.axiReadSlave, axiStatus);

      case (r.state) is
         when WAIT_AXI_TXN_S =>

            if (axiStatus.writeEnable = '1') then
               if (MODE_G = "RO") then
                  axiSlaveWriteResponse(v.axiWriteSlave, AXI_RESP_DECERR_C);
               else

                  -- No write bit when mode is write-only
                  if (MODE_G /= "WO") then
                     v.wrData(PACKET_SIZE_C-1) := '0';
                  end if;

                  -- Address (make sure that the assigned AXI address in the crossbar is big enough)
                  if (ADDRESS_SIZE_G > 0) then
                     v.wrData(DATA_SIZE_G+ADDRESS_SIZE_G-1 downto DATA_SIZE_G) := axiWriteMaster.awaddr(2+ADDRESS_SIZE_G-1 downto 2);
                  end if;
                  -- Data
                  v.wrData(DATA_SIZE_G-1 downto 0) := axiWriteMaster.wdata(DATA_SIZE_G-1 downto 0);
                  -- Chip select
                  v.chipSel                        := axiWriteMaster.awaddr(CHIP_BITS_C+ADDRESS_SIZE_G+1 downto 2+ADDRESS_SIZE_G);
                  v.wrEn                           := '1';
                  v.state                          := WAIT_CYCLE_S;
               end if;
            end if;

            if (axiStatus.readEnable = '1') then
               if (MODE_G = "WO") then
                  axiSlaveReadResponse(v.axiReadSlave, AXI_RESP_DECERR_C);
               else

                  -- No read bit when mode is read-only
                  if (MODE_G /= "RO") then
                     v.wrData(PACKET_SIZE_C-1) := '1';
                  end if;

                  -- Address
                  if (ADDRESS_SIZE_G > 0) then
                     v.wrData(DATA_SIZE_G+ADDRESS_SIZE_G-1 downto DATA_SIZE_G) := axiReadMaster.araddr(2+ADDRESS_SIZE_G-1 downto 2);
                     -- Setting data segment to all 1 allows it to float so that slave side can drive it
                     -- in shared sdio configurations
                     v.wrData(DATA_SIZE_G-1 downto 0)                          := (others => '1');
                  end if;

                  -- If there are no address bits, readback will reuse the last wrData when shifting
                  v.chipSel := axiReadMaster.araddr(CHIP_BITS_C+ADDRESS_SIZE_G+1 downto 2+ADDRESS_SIZE_G);
                  v.wrEn    := '1';
                  v.state   := WAIT_CYCLE_S;
               end if;
            end if;

         when WAIT_CYCLE_S =>
            -- Wait for rdEn to drop
            if (rdEn = '0') then
               v.wrEn  := '0';
               v.state := WAIT_SPI_TXN_DONE_S;
            end if;

         when WAIT_SPI_TXN_DONE_S =>

            if (rdEn = '1') then
               v.state := WAIT_AXI_TXN_S;
               
               if (MODE_G = "WO" or (MODE_G = "RW" and r.wrData(PACKET_SIZE_C-1) = '0')) then
                  axiSlaveWriteResponse(v.axiWriteSlave);
               else
                  v.axiReadSlave.rdata                         := (others => '0');
                  v.axiReadSlave.rdata(DATA_SIZE_G-1 downto 0) := rdData(DATA_SIZE_G-1 downto 0);
                  axiSlaveReadResponse(v.axiReadSlave);
               end if;
            end if;

         when others => null;
      end case;

      -- Check if single access
      if (SPI_NUM_CHIPS_G = 1) then
         v.chipSel := (others => '0');
      end if;

      if (axiRst = '1') then
         v := REG_INIT_C;
      end if;

      rin <= v;

      axiWriteSlave <= r.axiWriteSlave;
      axiReadSlave  <= r.axiReadSlave;

   end process comb;

   seq : process (axiClk) is
   begin
      if (rising_edge(axiClk)) then
         r <= rin after TPD_G;
      end if;
   end process seq;

   SpiMaster_1 : entity work.SpiMaster
      generic map (
         TPD_G             => TPD_G,
         NUM_CHIPS_G       => SPI_NUM_CHIPS_G,
         DATA_SIZE_G       => PACKET_SIZE_C,
         CPHA_G            => CPHA_G,
         CPOL_G            => CPOL_G,
         CLK_PERIOD_G      => CLK_PERIOD_G,
         SPI_SCLK_PERIOD_G => SPI_SCLK_PERIOD_G)
      port map (
         clk     => axiClk,
         sRst    => axiRst,
         chipSel => r.chipSel,
         wrEn    => r.wrEn,
         wrData  => r.wrData,
         rdEn    => rdEn,
         rdData  => rdData,
         spiCsL  => csb,
         spiSclk => coreSclk,
         spiSdi  => coreSDout,
         spiSdo  => coreSDin);

   coreCsb  <= csb(0);
   coreMCsb <= csb;

end architecture rtl;<|MERGE_RESOLUTION|>--- conflicted
+++ resolved
@@ -2,11 +2,7 @@
 -- File       : AxiSpiMaster.vhd
 -- Company    : SLAC National Accelerator Laboratory
 -- Created    : 2015-01-12
-<<<<<<< HEAD
--- Last update: 2018-01-08
-=======
 -- Last update: 2018-02-01
->>>>>>> 96bd4e9e
 -------------------------------------------------------------------------------
 -- Description: Axi lite interface for a single chip "generic SPI master"
 --                For multiple chips on single bus connect multiple cores
