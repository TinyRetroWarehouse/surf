--- conflicted
+++ resolved
@@ -2,11 +2,7 @@
 -- File       : Pgp3GthUsIpWrapper.vhd
 -- Company    : SLAC National Accelerator Laboratory
 -- Created    : 2013-06-29
-<<<<<<< HEAD
--- Last update: 2018-01-10
-=======
 -- Last update: 2018-01-11
->>>>>>> 96bd4e9e
 -------------------------------------------------------------------------------
 -- Description: 
 -------------------------------------------------------------------------------
@@ -27,14 +23,9 @@
 entity Pgp3GthUsIpWrapper is
    generic (
       TPD_G             : time            := 1 ns;
-<<<<<<< HEAD
-      EN_DRP_G          : boolean         := true);
-=======
       EN_DRP_G          : boolean         := true;
       TX_POLARITY_G     : sl              := '0';
-      RX_POLARITY_G     : sl              := '0';
-      AXIL_ERROR_RESP_G : slv(1 downto 0) := AXI_RESP_DECERR_C);
->>>>>>> 96bd4e9e
+      RX_POLARITY_G     : sl              := '0');
    port (
       stableClk      : in  sl;
       stableRst      : in  sl;
@@ -174,8 +165,8 @@
    signal drpDo   : slv(15 downto 0) := (others => '0');
    signal drpEn   : sl               := '0';
    signal drpWe   : sl               := '0';
-   signal drpRdy  : sl               := '0'
-;
+   signal drpRdy  : sl               := '0';
+
 begin
 
    rxUsrClk2      <= rxUsrClk2Int;
