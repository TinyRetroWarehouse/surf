-------------------------------------------------------------------------------
-- Company    : SLAC National Accelerator Laboratory
-------------------------------------------------------------------------------
-- Description: ADC DDR Deserializer
-------------------------------------------------------------------------------
-- This file is part of 'SLAC Firmware Standard Library'.
-- It is subject to the license terms in the LICENSE.txt file found in the 
-- top-level directory of this distribution and at: 
--    https://confluence.slac.stanford.edu/display/ppareg/LICENSE.html. 
-- No part of 'SLAC Firmware Standard Library', including this file, 
-- may be copied, modified, propagated, or distributed except according to 
-- the terms contained in the LICENSE.txt file.
-------------------------------------------------------------------------------

library ieee;
use ieee.std_logic_1164.all;
use ieee.std_logic_unsigned.all;
use ieee.std_logic_arith.all;


library surf;
use surf.StdRtlPkg.all;
use surf.AxiAds42lb69Pkg.all;

library unisim;
use unisim.vcomponents.all;

entity AxiAds42lb69Deser is
   generic (
      TPD_G           : time                                    := 1 ns;
      USE_PLL_G       : boolean                                 := false;
      USE_FBCLK_G     : boolean                                 := true;
      ADC_CLK_FREQ_G  : real                                    := 250.0E+6;
      DELAY_INIT_G    : Slv9VectorArray(1 downto 0, 7 downto 0) := (others => (others => (others => '0')));
      IODELAY_GROUP_G : string                                  := "AXI_ADS42LB69_IODELAY_GRP";
      XIL_DEVICE_G    : string                                  := "7SERIES");
   port (
      -- ADC Ports  
      clkP         : out sl;
      clkN         : out sl;
      syncP        : out sl;
      syncN        : out sl;
      clkFbP       : in  sl;
      clkFbN       : in  sl;
      dataP        : in  Slv8Array(1 downto 0);
      dataN        : in  Slv8Array(1 downto 0);
      -- ADC Data Interface (adcClk domain)
      adcData      : out Slv16Array(1 downto 0);
      -- Register Interface
      dmode        : in  slv(1 downto 0);
      -- Register Interface (axiClk domain)
      delayIn      : in  AxiAds42lb69DelayInType;
      delayOut     : out AxiAds42lb69DelayOutType;
      -- Clocks and Resets
      axiClk       : in  sl;
      axiRst       : in  sl;
      adcClk       : in  sl;
      adcRst       : in  sl;
      adcSync      : in  sl;
      refClk200MHz : in  sl;
      refRst200MHz : in  sl);
end AxiAds42lb69Deser;

architecture rtl of AxiAds42lb69Deser is

   signal adcClock  : sl;
   signal dmux      : slv(1 downto 0);
   signal adcDataPs : Slv8Array(1 downto 0);
   signal adcDataNs : Slv8Array(1 downto 0);
   signal adcDataP  : Slv8Array(1 downto 0);
   signal adcDataN  : Slv8Array(1 downto 0);
   signal adcDataNd : Slv8Array(1 downto 0);
   signal adcDmuxA  : Slv8Array(1 downto 0);
   signal adcDmuxB  : Slv8Array(1 downto 0);
   signal data      : Slv16Array(1 downto 0);
   
begin

   assert (XIL_DEVICE_G = "ULTRASCALE" and USE_PLL_G = false) or XIL_DEVICE_G /= "ULTRASCALE"
      report "ULTRASCALE implementation does not support USE_PLL_G = true"
      severity failure;

   AxiAds42lb69Pll_Inst : entity surf.AxiAds42lb69Pll
      generic map(
         TPD_G          => TPD_G,
         USE_PLL_G      => USE_PLL_G,
         USE_FBCLK_G    => USE_FBCLK_G,
         ADC_CLK_FREQ_G => ADC_CLK_FREQ_G,
         XIL_DEVICE_G   => XIL_DEVICE_G)
      port map (
         -- ADC Clocking ports
         adcClkP   => clkP,
         adcClkN   => clkN,
         adcSyncP  => syncP,
         adcSyncN  => syncN,
         adcClkFbP => clkFbP,
         adcClkFbN => clkFbN,
         -- ADC Reference Signals
         adcSync   => adcSync,
         adcClk    => adcClk,
         adcRst    => adcRst,
         adcClock  => adcClock);         

   SynchVector_Inst : entity surf.SynchronizerVector
      generic map(
         TPD_G   => TPD_G,
         WIDTH_G => 2)
      port map(
         clk     => adcClock,
         dataIn  => dmode,
         dataOut => dmux);
   
   GEN_7SERIES : if (XIL_DEVICE_G = "7SERIES") generate
      attribute IODELAY_GROUP                    : string;
      attribute IODELAY_GROUP of IDELAYCTRL_Inst : label is IODELAY_GROUP_G;
   begin
      IDELAYCTRL_Inst : IDELAYCTRL
         port map (
            RDY    => delayOut.rdy,        -- 1-bit output: Ready output
            REFCLK => refClk200MHz,        -- 1-bit input: Reference clock input
<<<<<<< HEAD
            RST    => refRst200MHz);       -- 1-bit input: Active high reset input
=======
            RST    => rstSync);            -- 1-bit input: Active high reset input
      
      Sync_delayIn_rst : entity surf.RstSync
         generic map (
            TPD_G           => TPD_G,
            RELEASE_DELAY_G => 16)   
         port map (
            clk      => refClk200MHz,
            asyncRst => delayIn.rst,
            syncRst  => rstSync);   
>>>>>>> 5cb8fd20
         
   end generate;

   GEN_CH :
   for ch in 1 downto 0 generate
      GEN_DAT :
      for i in 7 downto 0 generate
         
         AxiAds42lb69DeserBit_Inst : entity surf.AxiAds42lb69DeserBit
            generic map(
               TPD_G           => TPD_G,
               DELAY_INIT_G    => DELAY_INIT_G(ch, i),
               IODELAY_GROUP_G => IODELAY_GROUP_G,
               XIL_DEVICE_G    => XIL_DEVICE_G)
            port map (
               -- ADC Data (clk domain)
               dataP        => dataP(ch)(i),
               dataN        => dataN(ch)(i),
               Q1           => adcDataPs(ch)(i),
               Q2           => adcDataNs(ch)(i),
               -- IO_Delay (delayClk domain)
               delayInLoad  => delayIn.load(ch)(i),
               delayInData  => delayIn.data,
               delayOutData => delayOut.data(ch, i),
               -- Clocks
               clk          => adcClock,
               delayRst     => axiRst,
               delayClk     => axiClk);

      end generate GEN_DAT;

      process(adcClock)
         variable i : integer;
      begin
         if rising_edge(adcClock) then
            adcDataP(ch)  <= adcDataPs(ch) after TPD_G;
            adcDataN(ch)  <= adcDataNs(ch) after TPD_G;
            adcDataNd(ch) <= adcDataN(ch)  after TPD_G;
            if dmux(ch) = '0' then
               adcDmuxA(ch) <= adcDataNd(ch) after TPD_G;
               adcDmuxB(ch) <= adcDataP(ch)  after TPD_G;
            else
               adcDmuxA(ch) <= adcDataP(ch) after TPD_G;
               adcDmuxB(ch) <= adcDataN(ch) after TPD_G;
            end if;
            for i in 7 downto 0 loop
               data(ch)(2*i+1) <= adcDmuxB(ch)(i) after TPD_G;
               data(ch)(2*i)   <= adcDmuxA(ch)(i) after TPD_G;
            end loop;
         end if;
      end process;

      SyncFifo_Inst : entity surf.SynchronizerFifo
         generic map(
            TPD_G        => TPD_G,
            COMMON_CLK_G => USE_PLL_G,
            DATA_WIDTH_G => 16)
         port map(
            -- Asynchronous Reset
            rst    => adcRst,
            --Write Ports (wr_clk domain)
            wr_clk => adcClock,
            din    => data(ch),
            --Read Ports (rd_clk domain)
            rd_clk => adcClk,
            dout   => adcData(ch));

   end generate GEN_CH;
   
end rtl;<|MERGE_RESOLUTION|>--- conflicted
+++ resolved
@@ -118,20 +118,7 @@
          port map (
             RDY    => delayOut.rdy,        -- 1-bit output: Ready output
             REFCLK => refClk200MHz,        -- 1-bit input: Reference clock input
-<<<<<<< HEAD
             RST    => refRst200MHz);       -- 1-bit input: Active high reset input
-=======
-            RST    => rstSync);            -- 1-bit input: Active high reset input
-      
-      Sync_delayIn_rst : entity surf.RstSync
-         generic map (
-            TPD_G           => TPD_G,
-            RELEASE_DELAY_G => 16)   
-         port map (
-            clk      => refClk200MHz,
-            asyncRst => delayIn.rst,
-            syncRst  => rstSync);   
->>>>>>> 5cb8fd20
          
    end generate;
 
